--- conflicted
+++ resolved
@@ -8,11 +8,7 @@
 msgstr ""
 "Project-Id-Version: PACKAGE VERSION\n"
 "Report-Msgid-Bugs-To: \n"
-<<<<<<< HEAD
-"POT-Creation-Date: 2025-12-26 10:54+0700\n"
-=======
 "POT-Creation-Date: 2025-12-26 10:45+0700\n"
->>>>>>> ae925517
 "PO-Revision-Date: YEAR-MO-DA HO:MI+ZONE\n"
 "Last-Translator: FULL NAME <EMAIL@ADDRESS>\n"
 "Language-Team: LANGUAGE <LL@li.org>\n"
@@ -313,531 +309,6 @@
 msgid "Job not found"
 msgstr "Job không tồn tại"
 
-<<<<<<< HEAD
-#: apps/payroll/api/serializers/department_kpi_assessment.py:91
-msgid "An assessment for this department and period already exists"
-msgstr ""
-
-#: apps/payroll/api/serializers/department_kpi_assessment.py:96
-#: apps/payroll/api/serializers/department_kpi_assessment.py:153
-msgid "Grade must be one of: A, B, C, D"
-msgstr "Xếp loại phải là một trong các giá trị: A, B, C, D"
-
-#: apps/payroll/api/serializers/department_kpi_assessment.py:103
-msgid "Only grade and note can be updated for finalized assessments"
-msgstr "Chỉ có thể cập nhật xếp loại và ghi chú cho các đánh giá đã hoàn tất"
-
-#: apps/payroll/api/serializers/employee_kpi_assessment.py:90
-#: apps/payroll/api/serializers/employee_kpi_assessment.py:163
-msgid "Cannot update finalized assessment"
-msgstr "Không thể cập nhật đánh giá đã hoàn tất"
-
-#: apps/payroll/api/serializers/employee_kpi_assessment.py:96
-msgid "Cannot update assessment that has been assessed by manager"
-msgstr "Không thể cập nhật đánh giá đã được quản lý đánh giá"
-
-#: apps/payroll/api/serializers/employee_kpi_assessment.py:246
-#: apps/payroll/api/serializers/employee_kpi_assessment.py:276
-msgid "Cannot update items of a finalized assessment"
-msgstr "Không thể cập nhật các mục của đánh giá đã hoàn tất"
-
-#: apps/payroll/api/serializers/employee_kpi_assessment.py:254
-#: apps/payroll/api/serializers/employee_kpi_assessment.py:284
-msgid "Employee score cannot exceed component total score"
-msgstr ""
-
-#: apps/payroll/api/serializers/employee_kpi_assessment.py:260
-#: apps/payroll/api/serializers/employee_kpi_assessment.py:290
-msgid "Manager score cannot exceed component total score"
-msgstr "Điểm của quản lý không được vượt quá tổng điểm thành phần"
-
-#: apps/payroll/api/serializers/employee_kpi_assessment.py:376
-msgid "An assessment for this employee and month already exists"
-msgstr "Đã tồn tại đánh giá cho nhân viên và tháng này"
-
-#: apps/payroll/api/serializers/employee_kpi_assessment.py:385
-msgid ""
-"Only grade_manager_overridden and note can be updated for finalized "
-"assessments"
-msgstr "Chỉ có thể cập nhật điểm và ghi chú cho các đánh giá đã hoàn tất"
-
-#: apps/payroll/api/serializers/kpi_criterion.py:40
-msgid "Component total score must be between 0 and 100"
-msgstr "Tổng điểm thành phần phải nằm trong khoảng từ 0 đến 100"
-
-#: apps/payroll/api/serializers/kpi_criterion.py:69
-msgid ""
-"A criterion with this target, evaluation type, and criterion already exists"
-msgstr "Một tiêu chí với mục tiêu, loại đánh giá và tiêu chí này đã tồn tại"
-
-#: apps/payroll/api/serializers/penalty_ticket.py:107
-msgid "Payment date cannot be in the future."
-msgstr "Ngày nộp tiền không được ở tương lai."
-
-#: apps/payroll/api/serializers/penalty_ticket.py:112
-msgid "Payment date cannot be before the penalty month."
-msgstr "Ngày nộp tiền không được trước tháng phạt."
-
-#: apps/payroll/api/serializers/recovery_voucher.py:91
-msgid "Month is required."
-msgstr "Trường này là bắt buộc"
-
-#: apps/payroll/api/serializers/recovery_voucher.py:99
-#, fuzzy
-#| msgid "Month must be between 1 and 12"
-msgid "Month must be between 1 and 12."
-msgstr "Tháng phải nằm trong khoảng từ 1 đến 12"
-
-#: apps/payroll/api/serializers/recovery_voucher.py:103
-msgid "Month must be in MM/YYYY format."
-msgstr "Tháng phải ở định dạng MM/YYYY (ví dụ: 11/2025)"
-
-#: apps/payroll/api/serializers/recovery_voucher.py:108
-msgid "Employee is required."
-msgstr "Trường này là bắt buộc"
-
-#: apps/payroll/api/serializers/recovery_voucher.py:110
-msgid "Employee must be in active or onboarding status."
-msgstr "Nhân viên phải đang hoạt động"
-
-#: apps/payroll/api/serializers/recovery_voucher.py:117
-#: apps/payroll/models/recovery_voucher.py:110
-msgid "Amount must be greater than 0."
-msgstr "Số tiền phải lớn hơn 0"
-
-#: apps/payroll/api/serializers/recovery_voucher.py:123
-msgid "Name is required."
-msgstr "Trường này là bắt buộc"
-
-#: apps/payroll/api/serializers/recovery_voucher.py:125
-msgid "Name must not exceed 250 characters."
-msgstr "Tên không được vượt quá 250 ký tự"
-
-#: apps/payroll/api/serializers/recovery_voucher.py:131
-msgid "Note must not exceed 500 characters."
-msgstr "Ghi chú không được vượt quá 500 ký tự"
-
-#: apps/payroll/api/serializers/sales_revenue.py:81
-msgid "Revenue is required"
-msgstr "Trường này là bắt buộc"
-
-#: apps/payroll/api/serializers/sales_revenue.py:83
-msgid "Revenue must be non-negative"
-msgstr ""
-
-#: apps/payroll/api/serializers/sales_revenue.py:89
-msgid "Transaction count is required"
-msgstr "Trường này là bắt buộc"
-
-#: apps/payroll/api/serializers/sales_revenue.py:91
-msgid "Transaction count must be non-negative"
-msgstr ""
-
-#: apps/payroll/api/serializers/sales_revenue.py:97
-#: apps/payroll/api/serializers/travel_expense.py:101
-#, fuzzy
-#| msgid "Employee is required."
-msgid "Employee is required"
-msgstr "Trường này là bắt buộc"
-
-#: apps/payroll/api/serializers/sales_revenue.py:100
-#: apps/payroll/api/serializers/travel_expense.py:104
-msgid "Employee must be active"
-msgstr "Nhân viên phải đang hoạt động"
-
-#: apps/payroll/api/serializers/sales_revenue.py:107
-#: apps/payroll/api/serializers/travel_expense.py:111
-msgid "Month is required"
-msgstr "Trường này là bắt buộc"
-
-#: apps/payroll/api/serializers/sales_revenue.py:119
-#: apps/payroll/api/serializers/travel_expense.py:124
-msgid "Month must be between 1 and 12"
-msgstr "Tháng phải nằm trong khoảng từ 1 đến 12"
-
-#: apps/payroll/api/serializers/sales_revenue.py:122
-#: apps/payroll/api/serializers/travel_expense.py:127
-msgid "Year must be between 1900 and 2100"
-msgstr "Năm phải nằm trong khoảng từ 1900 đến 2100"
-
-#: apps/payroll/api/serializers/sales_revenue.py:127
-#: apps/payroll/api/serializers/travel_expense.py:133
-msgid "Month must be in MM/YYYY format (e.g., 11/2025)"
-msgstr "Tháng phải ở định dạng MM/YYYY (ví dụ: 11/2025)"
-
-#: apps/payroll/api/serializers/sales_revenue.py:145
-#: apps/payroll/api/serializers/sales_revenue.py:149
-msgid "Sales revenue for this employee and month already exists"
-msgstr "Đã tồn tại doanh thu bán hàng cho nhân viên và tháng này"
-
-#: apps/payroll/api/serializers/travel_expense.py:85
-msgid "Name is required"
-msgstr "Trường này là bắt buộc"
-
-#: apps/payroll/api/serializers/travel_expense.py:87
-msgid "Name must not exceed 250 characters"
-msgstr "Tên không được vượt quá 250 ký tự"
-
-#: apps/payroll/api/serializers/travel_expense.py:93
-msgid "Amount is required"
-msgstr "Trường này là bắt buộc"
-
-#: apps/payroll/api/serializers/travel_expense.py:95
-msgid "Amount must be greater than 0"
-msgstr "Số tiền phải lớn hơn 0"
-
-#: apps/payroll/api/views/kpi_assessment_period.py:275
-msgid "Month parameter is required"
-msgstr "Trường này là bắt buộc"
-
-#: apps/payroll/api/views/kpi_assessment_period.py:285
-msgid "Invalid month format. Use YYYY-MM (e.g., 2025-12)"
-msgstr "Định dạng tháng không hợp lệ. Sử dụng YYYY-MM (ví dụ: 2025-12)"
-
-#: apps/payroll/api/views/kpi_assessment_period.py:294
-msgid "Cannot create assessment period for future months"
-msgstr ""
-
-#: apps/payroll/api/views/kpi_assessment_period.py:309
-msgid "No KPI configuration found. Please create one first."
-msgstr "Không tìm thấy cấu hình KPI. Vui lòng tạo một cấu hình trước."
-
-#: apps/payroll/api/views/kpi_assessment_period.py:330
-msgid "Assessment generation completed successfully"
-msgstr ""
-
-#: apps/payroll/api/views/kpi_assessment_period.py:346
-msgid "Period is already finalized"
-msgstr "Kỳ đánh giá đã được hoàn tất"
-
-#: apps/payroll/api/views/kpi_assessment_period.py:408
-msgid "Period finalized successfully"
-msgstr "Hoàn tất kỳ đánh giá thành công"
-
-#: apps/payroll/api/views/kpi_config.py:99
-msgid "View KPI configuration"
-msgstr "Xem cấu hình KPI"
-
-#: apps/payroll/api/views/kpi_config.py:102
-msgid "KPI View KPI Configuration"
-msgstr "Xem cấu hình KPI"
-
-#: apps/payroll/api/views/penalty_tickets.py:202
-#: apps/payroll/api/views/penalty_tickets.py:232
-#: apps/payroll/api/views/penalty_tickets.py:243
-#: apps/payroll/api/views/penalty_tickets.py:254
-#: apps/payroll/api/views/penalty_tickets.py:265
-#: apps/payroll/api/views/penalty_tickets.py:276
-#: apps/payroll/api/views/penalty_tickets.py:287
-#: apps/payroll/api/views/penalty_tickets.py:323
-#: apps/payroll/api/views/recovery_voucher.py:338
-#: apps/payroll/api/views/salary_config.py:128
-#: apps/payroll/api/views/sales_revenue.py:373
-#: apps/payroll/api/views/travel_expense.py:408
-msgid "Payroll"
-msgstr "Bảng lương"
-
-#: apps/payroll/api/views/penalty_tickets.py:203
-#: apps/payroll/api/views/penalty_tickets.py:233
-#: apps/payroll/api/views/penalty_tickets.py:244
-#: apps/payroll/api/views/penalty_tickets.py:255
-#: apps/payroll/api/views/penalty_tickets.py:266
-#: apps/payroll/api/views/penalty_tickets.py:277
-#: apps/payroll/api/views/penalty_tickets.py:288
-#: apps/payroll/api/views/penalty_tickets.py:324
-#, fuzzy
-#| msgid "Travel Expense Management"
-msgid "Penalty Management"
-msgstr "Quản lý chi phí đi lại"
-
-#: apps/payroll/api/views/penalty_tickets.py:231
-msgid "View penalty tickets"
-msgstr ""
-
-#: apps/payroll/api/views/penalty_tickets.py:234
-msgid "View Penalty Tickets"
-msgstr ""
-
-#: apps/payroll/api/views/penalty_tickets.py:242
-msgid "View penalty ticket details"
-msgstr ""
-
-#: apps/payroll/api/views/penalty_tickets.py:245
-msgid "View Penalty Ticket Details"
-msgstr ""
-
-#: apps/payroll/api/views/penalty_tickets.py:253
-msgid "Create penalty tickets"
-msgstr ""
-
-#: apps/payroll/api/views/penalty_tickets.py:256
-msgid "Create Penalty Tickets"
-msgstr ""
-
-#: apps/payroll/api/views/penalty_tickets.py:264
-msgid "Update penalty tickets"
-msgstr ""
-
-#: apps/payroll/api/views/penalty_tickets.py:267
-msgid "Update Penalty Tickets"
-msgstr ""
-
-#: apps/payroll/api/views/penalty_tickets.py:275
-#, fuzzy
-#| msgid "Partially update {model_name}"
-msgid "Partially update penalty tickets"
-msgstr "Quyền cập nhật một phần {model_name}"
-
-#: apps/payroll/api/views/penalty_tickets.py:278
-#, fuzzy
-#| msgid "Partially update {model_name}"
-msgid "Partially Update Penalty Tickets"
-msgstr "Quyền cập nhật một phần {model_name}"
-
-#: apps/payroll/api/views/penalty_tickets.py:286
-msgid "Delete penalty tickets"
-msgstr ""
-
-#: apps/payroll/api/views/penalty_tickets.py:289
-msgid "Delete Penalty Tickets"
-msgstr ""
-
-#: apps/payroll/api/views/penalty_tickets.py:322
-#, fuzzy
-#| msgid "Partially update {model_name}"
-msgid "Bulk update penalty ticket status"
-msgstr "Quyền cập nhật một phần {model_name}"
-
-#: apps/payroll/api/views/penalty_tickets.py:325
-#, fuzzy
-#| msgid "Partially update {model_name}"
-msgid "Update Penalty Ticket Status"
-msgstr "Quyền cập nhật một phần {model_name}"
-
-#: apps/payroll/api/views/penalty_tickets.py:334
-#, fuzzy
-#| msgid "Authentication required"
-msgid "Authentication credentials were not provided."
-msgstr "Yêu cầu xác thực"
-
-#: apps/payroll/api/views/recovery_voucher.py:339
-msgid "Recovery/Back Pay"
-msgstr "Truy thu / Truy lĩnh"
-
-#: apps/payroll/api/views/recovery_voucher.py:362
-msgid "Cannot delete voucher for a month with existing payroll."
-msgstr "Không thể xóa phiếu cho một tháng đã có bảng lương."
-
-#: apps/payroll/api/views/salary_config.py:127
-msgid "View salary configuration"
-msgstr "Xem cấu hình lương"
-
-#: apps/payroll/api/views/salary_config.py:129
-msgid "Configuration"
-msgstr "Cấu hình"
-
-#: apps/payroll/api/views/salary_config.py:130
-msgid "Payroll View Salary Configuration"
-msgstr "Xem cấu hình bảng lương"
-
-#: apps/payroll/api/views/sales_revenue.py:374
-#, fuzzy
-#| msgid "Travel Expense Management"
-msgid "Sales Revenue Management"
-msgstr "Quản lý chi phí đi lại"
-
-#: apps/payroll/api/views/sales_revenue.py:396
-#, fuzzy
-#| msgid "Cannot delete travel expense for a month with existing payroll."
-msgid "Cannot delete sales revenue for a month with existing payroll."
-msgstr "Không thể xóa công tác phí cho một tháng đã có bảng lương."
-
-#: apps/payroll/api/views/travel_expense.py:409
-msgid "Travel Expense Management"
-msgstr "Quản lý chi phí đi lại"
-
-#: apps/payroll/api/views/travel_expense.py:434
-msgid "Cannot delete travel expense for a month with existing payroll."
-msgstr "Không thể xóa công tác phí cho một tháng đã có bảng lương."
-
-#: apps/payroll/models/kpi_criterion.py:38
-msgid "Sales"
-msgstr ""
-
-#: apps/payroll/models/kpi_criterion.py:39
-msgid "Backoffice"
-msgstr ""
-
-#: apps/payroll/models/kpi_criterion.py:42
-msgid "Work Performance"
-msgstr "Hiệu quả công việc"
-
-#: apps/payroll/models/kpi_criterion.py:43
-msgid "Discipline"
-msgstr "Kỷ luật"
-
-#: apps/payroll/models/penalty_ticket.py:21
-msgid "Paid"
-msgstr ""
-
-#: apps/payroll/models/penalty_ticket.py:22
-msgid "Unpaid"
-msgstr ""
-
-#: apps/payroll/models/penalty_ticket.py:27
-msgid "Violation under 10 minutes"
-msgstr ""
-
-#: apps/payroll/models/penalty_ticket.py:28
-msgid "Violation over 10 minutes"
-msgstr ""
-
-#: apps/payroll/models/penalty_ticket.py:29
-msgid "Absent without reason"
-msgstr ""
-
-#: apps/payroll/models/penalty_ticket.py:30
-msgid "Uniform error"
-msgstr ""
-
-#: apps/payroll/models/penalty_ticket.py:31
-msgid "Other violation"
-msgstr ""
-
-#: apps/payroll/models/penalty_ticket.py:42
-#: apps/payroll/models/recovery_voucher.py:62
-msgid "Employee Code"
-msgstr "Mã nhân viên"
-
-#: apps/payroll/models/penalty_ticket.py:43
-#: apps/payroll/models/recovery_voucher.py:63
-msgid "Employee Name"
-msgstr "Tên nhân viên"
-
-#: apps/payroll/models/penalty_ticket.py:46
-msgid "Violation Count"
-msgstr "Số lần vi phạm"
-
-#: apps/payroll/models/penalty_ticket.py:51
-msgid "Violation Type"
-msgstr "Loại vi phạm"
-
-#: apps/payroll/models/penalty_ticket.py:54
-#: apps/payroll/models/travel_expense.py:103
-msgid "Amount"
-msgstr "Số tiền"
-
-#: apps/payroll/models/penalty_ticket.py:55
-#: apps/payroll/models/recovery_voucher.py:65
-#: apps/payroll/models/travel_expense.py:104
-msgid "Month"
-msgstr "Tháng"
-
-#: apps/payroll/models/penalty_ticket.py:63
-msgid "Payment Date"
-msgstr "Ngày nộp tiền"
-
-#: apps/payroll/models/penalty_ticket.py:64
-#: apps/payroll/models/recovery_voucher.py:72
-#: apps/payroll/models/travel_expense.py:113
-msgid "Note"
-msgstr "Ghi chú"
-
-#: apps/payroll/models/penalty_ticket.py:92
-msgid "Penalty Ticket"
-msgstr "Phiếu phạt"
-
-#: apps/payroll/models/penalty_ticket.py:93
-msgid "Penalty Tickets"
-msgstr "Các phiếu phạt"
-
-#: apps/payroll/models/recovery_voucher.py:35
-msgid "Recovery"
-msgstr "Truy thu"
-
-#: apps/payroll/models/recovery_voucher.py:36
-msgid "Back Pay"
-msgstr "Truy lĩnh"
-
-#: apps/payroll/models/recovery_voucher.py:39
-msgid "Not Calculated"
-msgstr "Chưa tính vào bảng lương"
-
-#: apps/payroll/models/recovery_voucher.py:40
-msgid "Calculated"
-msgstr "Đã tính vào bảng lương"
-
-#: apps/payroll/models/recovery_voucher.py:49
-msgid "Voucher Code"
-msgstr "Mã phiếu"
-
-#: apps/payroll/models/recovery_voucher.py:50
-msgid "Name"
-msgstr "Tên"
-
-#: apps/payroll/models/recovery_voucher.py:54
-msgid "Voucher Type"
-msgstr "Loại phiếu"
-
-#: apps/payroll/models/recovery_voucher.py:60
-#: apps/payroll/models/travel_expense.py:101
-msgid "Employee"
-msgstr "Nhân viên"
-
-#: apps/payroll/models/recovery_voucher.py:64
-msgid "Amount (VND)"
-msgstr "Số tiền"
-
-#: apps/payroll/models/recovery_voucher.py:78
-msgid "Created By"
-msgstr "Người tạo"
-
-#: apps/payroll/models/recovery_voucher.py:85
-msgid "Updated By"
-msgstr "Người cập nhật"
-
-#: apps/payroll/models/recovery_voucher.py:89
-msgid "Recovery Voucher"
-msgstr "Phiếu truy thu/truy lĩnh"
-
-#: apps/payroll/models/recovery_voucher.py:90
-msgid "Recovery Vouchers"
-msgstr "Các phiếu truy thu/truy lĩnh"
-
-#: apps/payroll/models/travel_expense.py:94
-msgid "Code"
-msgstr "Mã"
-
-#: apps/payroll/models/travel_expense.py:95
-msgid "Expense name"
-msgstr "Tên chi phí"
-
-#: apps/payroll/models/travel_expense.py:96
-msgid "Expense type"
-msgstr "Loại chi phí"
-
-#: apps/payroll/models/travel_expense.py:104
-msgid "First day of the expense month"
-msgstr ""
-
-#: apps/payroll/models/travel_expense.py:120
-msgid "Created by"
-msgstr "Người tạo"
-
-#: apps/payroll/models/travel_expense.py:128
-msgid "Updated by"
-msgstr "Người cập nhật"
-
-#: apps/payroll/models/travel_expense.py:132
-msgid "Travel Expense"
-msgstr "Công tác phí"
-
-#: apps/payroll/models/travel_expense.py:133
-msgid "Travel Expenses"
-msgstr "Các công tác phí"
-
-=======
->>>>>>> ae925517
 #: apps/realestate/models/project.py:17
 msgid "Active"
 msgstr "Đang hoạt động"
