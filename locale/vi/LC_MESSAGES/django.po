--- conflicted
+++ resolved
@@ -8,11 +8,7 @@
 msgstr ""
 "Project-Id-Version: PACKAGE VERSION\n"
 "Report-Msgid-Bugs-To: \n"
-<<<<<<< HEAD
-"POT-Creation-Date: 2025-11-28 16:52+0700\n"
-=======
-"POT-Creation-Date: 2025-11-28 20:51+0700\n"
->>>>>>> 87a41ca5
+"POT-Creation-Date: 2025-11-28 22:10+0700\n"
 "PO-Revision-Date: YEAR-MO-DA HO:MI+ZONE\n"
 "Last-Translator: FULL NAME <EMAIL@ADDRESS>\n"
 "Language-Team: LANGUAGE <LL@li.org>\n"
@@ -151,9 +147,6 @@
 msgid "List of file configurations with tokens and related objects"
 msgstr ""
 
-<<<<<<< HEAD
-#: apps/files/api/views/file_views.py:96
-=======
 #: apps/files/api/serializers/mixins.py:34
 msgid "Expected a string or list of strings."
 msgstr ""
@@ -186,8 +179,7 @@
 "Dictionary mapping field names to file tokens (string or array of strings)"
 msgstr ""
 
-#: apps/files/api/views/file_views.py:98
->>>>>>> 87a41ca5
+#: apps/files/api/views/file_views.py:96
 msgid "Generate presigned URL"
 msgstr ""
 
@@ -312,7 +304,6 @@
 msgstr ""
 
 #: apps/imports/api/serializers.py:71
-#, python-brace-format
 msgid "Custom options for handler (default: {})"
 msgstr ""
 
