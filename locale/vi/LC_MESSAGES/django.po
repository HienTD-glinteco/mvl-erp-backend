--- conflicted
+++ resolved
@@ -8,11 +8,7 @@
 msgstr ""
 "Project-Id-Version: PACKAGE VERSION\n"
 "Report-Msgid-Bugs-To: \n"
-<<<<<<< HEAD
-"POT-Creation-Date: 2025-12-23 16:10+0700\n"
-=======
-"POT-Creation-Date: 2025-12-23 20:41+0700\n"
->>>>>>> 8367b1be
+"POT-Creation-Date: 2025-12-24 09:41+0700\n"
 "PO-Revision-Date: YEAR-MO-DA HO:MI+ZONE\n"
 "Last-Translator: FULL NAME <EMAIL@ADDRESS>\n"
 "Language-Team: LANGUAGE <LL@li.org>\n"
@@ -370,59 +366,52 @@
 "A criterion with this target, evaluation type, and criterion already exists"
 msgstr "Một tiêu chí với mục tiêu, loại đánh giá và tiêu chí này đã tồn tại"
 
-<<<<<<< HEAD
+#: apps/payroll/api/serializers/recovery_voucher.py:91
+msgid "Month is required."
+msgstr "Trường này là bắt buộc"
+
+#: apps/payroll/api/serializers/recovery_voucher.py:99
+msgid "Month must be between 1 and 12."
+msgstr "Tháng phải nằm trong khoảng từ 1 đến 12"
+
+#: apps/payroll/api/serializers/recovery_voucher.py:103
+msgid "Month must be in MM/YYYY format."
+msgstr "Tháng phải ở định dạng MM/YYYY (ví dụ: 11/2025)"
+
+#: apps/payroll/api/serializers/recovery_voucher.py:108
+msgid "Employee is required."
+msgstr "Trường này là bắt buộc"
+
+#: apps/payroll/api/serializers/recovery_voucher.py:110
+msgid "Employee must be in active or onboarding status."
+msgstr "Nhân viên phải đang hoạt động"
+
+#: apps/payroll/api/serializers/recovery_voucher.py:117
+#: apps/payroll/models/recovery_voucher.py:108
+msgid "Amount must be greater than 0."
+msgstr "Số tiền phải lớn hơn 0"
+
+#: apps/payroll/api/serializers/recovery_voucher.py:123
+msgid "Name is required."
+msgstr "Trường này là bắt buộc"
+
+#: apps/payroll/api/serializers/recovery_voucher.py:125
+msgid "Name must not exceed 250 characters."
+msgstr "Tên không được vượt quá 250 ký tự"
+
+#: apps/payroll/api/serializers/recovery_voucher.py:131
+msgid "Note must not exceed 500 characters."
+msgstr "Ghi chú không được vượt quá 500 ký tự"
+
 #: apps/payroll/api/serializers/sales_revenue.py:81
 #, fuzzy
 #| msgid "Name is required"
 msgid "Revenue is required"
-=======
-#: apps/payroll/api/serializers/recovery_voucher.py:91
-msgid "Month is required."
-msgstr "Trường này là bắt buộc"
-
-#: apps/payroll/api/serializers/recovery_voucher.py:99
-msgid "Month must be between 1 and 12."
-msgstr "Tháng phải nằm trong khoảng từ 1 đến 12"
-
-#: apps/payroll/api/serializers/recovery_voucher.py:103
-msgid "Month must be in MM/YYYY format."
-msgstr "Tháng phải ở định dạng MM/YYYY (ví dụ: 11/2025)"
-
-#: apps/payroll/api/serializers/recovery_voucher.py:108
-msgid "Employee is required."
-msgstr "Trường này là bắt buộc"
-
-#: apps/payroll/api/serializers/recovery_voucher.py:110
-msgid "Employee must be in active or onboarding status."
-msgstr "Nhân viên phải đang hoạt động"
-
-#: apps/payroll/api/serializers/recovery_voucher.py:117
-#: apps/payroll/models/recovery_voucher.py:108
-msgid "Amount must be greater than 0."
-msgstr "Số tiền phải lớn hơn 0"
-
-#: apps/payroll/api/serializers/recovery_voucher.py:123
-msgid "Name is required."
-msgstr "Trường này là bắt buộc"
-
-#: apps/payroll/api/serializers/recovery_voucher.py:125
-msgid "Name must not exceed 250 characters."
-msgstr "Tên không được vượt quá 250 ký tự"
-
-#: apps/payroll/api/serializers/recovery_voucher.py:131
-msgid "Note must not exceed 500 characters."
-msgstr "Ghi chú không được vượt quá 500 ký tự"
-
-#: apps/payroll/api/serializers/travel_expense.py:85
-msgid "Name is required"
->>>>>>> 8367b1be
 msgstr "Trường này là bắt buộc"
 
 #: apps/payroll/api/serializers/sales_revenue.py:83
-#, fuzzy
-#| msgid "Employee must be active"
 msgid "Revenue must be non-negative"
-msgstr "Nhân viên phải đang hoạt động"
+msgstr ""
 
 #: apps/payroll/api/serializers/sales_revenue.py:89
 #, fuzzy
@@ -439,15 +428,14 @@
 msgid "Employee is required"
 msgstr "Trường này là bắt buộc"
 
-<<<<<<< HEAD
 #: apps/payroll/api/serializers/sales_revenue.py:100
 #: apps/payroll/api/serializers/travel_expense.py:104
+#, fuzzy
+#| msgid "Employee is required"
 msgid "Employee must be active"
-msgstr "Nhân viên phải đang hoạt động"
+msgstr "Trường này là bắt buộc"
 
 #: apps/payroll/api/serializers/sales_revenue.py:107
-=======
->>>>>>> 8367b1be
 #: apps/payroll/api/serializers/travel_expense.py:111
 msgid "Month is required"
 msgstr "Trường này là bắt buộc"
@@ -563,7 +551,7 @@
 #, fuzzy
 #| msgid "Cannot delete travel expense for a month with existing payroll."
 msgid "Cannot delete sales revenue for a month with existing payroll."
-msgstr "Không thể xóa chi phí đi lại cho một tháng đã có bảng lương."
+msgstr "Không thể xóa công tác phí cho một tháng đã có bảng lương."
 
 #: apps/payroll/api/views/travel_expense.py:409
 msgid "Travel Expense Management"
