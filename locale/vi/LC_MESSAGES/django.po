# SOME DESCRIPTIVE TITLE.
# Copyright (C) YEAR THE PACKAGE'S COPYRIGHT HOLDER
# This file is distributed under the same license as the PACKAGE package.
# FIRST AUTHOR <EMAIL@ADDRESS>, YEAR.
#
#, fuzzy
msgid ""
msgstr ""
"Project-Id-Version: PACKAGE VERSION\n"
"Report-Msgid-Bugs-To: \n"
<<<<<<< HEAD
"POT-Creation-Date: 2025-12-23 12:35+0700\n"
=======
"POT-Creation-Date: 2025-12-23 10:41+0700\n"
>>>>>>> e1721252
"PO-Revision-Date: YEAR-MO-DA HO:MI+ZONE\n"
"Last-Translator: FULL NAME <EMAIL@ADDRESS>\n"
"Language-Team: LANGUAGE <LL@li.org>\n"
"Language: \n"
"MIME-Version: 1.0\n"
"Content-Type: text/plain; charset=UTF-8\n"
"Content-Transfer-Encoding: 8bit\n"
"Plural-Forms: nplurals=1; plural=0;\n"

#: apps/devices/zk/service.py:94
msgid "Failed to establish connection to device"
msgstr "Lỗi kết nối đến thiết bị"

#: apps/devices/zk/service.py:102
#, python-format
msgid "Network connection error: %(error)s"
msgstr "Lỗi kết nối mạng: %(error)s"

#: apps/devices/zk/service.py:107
#, python-format
msgid "Device response error: %(error)s"
msgstr "Lỗi phản hồi từ thiết bị: %(error)s"

#: apps/devices/zk/service.py:112 apps/devices/zk/service.py:151
#, python-format
msgid "Unexpected error: %(error)s"
msgstr "Lỗi không xác định: %(error)s"

#: apps/devices/zk/service.py:139
#, python-format
msgid "Connection successful. Firmware: %(firmware)s"
msgstr "Kết nối thành công. Phiên bản phần mềm: %(firmware)s"

#: apps/devices/zk/service.py:143
msgid "Connection object is None"
msgstr "Kết nối bị trống"

#: apps/devices/zk/service.py:171 apps/devices/zk/service.py:222
msgid "Device not connected. Call connect() first."
msgstr "Thiết bị chưa kết nối. Vui lòng nhấn Kết nối trước."

#: apps/devices/zk/service.py:208
#, python-format
msgid "Failed to fetch attendance logs: %(error)s"
msgstr "Lỗi khi lấy dữ liệu chấm công: %(error)s"

#: apps/devices/zk/service.py:233
#, python-format
msgid "Failed to get device info: %(error)s"
msgstr "Lỗi khi lấy thông tin thiết bị: %(error)s"

#: apps/files/api/serializers/file_serializers.py:129
#, python-brace-format
msgid "Invalid model label: {model}"
msgstr "Tên mẫu đối tượng không hợp lệ: {model}"

#: apps/files/api/serializers/file_serializers.py:140
msgid ""
"Both related_model and related_object_id must be provided together, or both "
"omitted"
msgstr ""
"Cả related_model và related_object_id phải được cung cấp cùng nhau, hoặc bỏ "
"qua cả hai"

#: apps/files/api/serializers/file_serializers.py:149
#, python-brace-format
msgid "Object with ID {id} not found"
msgstr "Không tìm thấy đối tượng với ID {id}"

#: apps/files/api/serializers/file_serializers.py:152
msgid "Invalid model"
msgstr "Mẫu đối tượng không hợp lệ"

#: apps/files/api/serializers/mixins.py:47
msgid "Expected a string or list of strings."
msgstr "Cần phải là chuỗi hoặc danh sách chuỗi."

#: apps/files/api/serializers/mixins.py:48
msgid "All items must be strings."
msgstr "Tất cả mục phải là chuỗi."

#: apps/files/api/views/file_views.py:97 apps/files/api/views/file_views.py:100
msgid "Generate presigned URL"
msgstr "Tạo URL ký trước"

#: apps/files/api/views/file_views.py:98 apps/files/api/views/file_views.py:266
msgid "Files"
msgstr "Tệp tin"

#: apps/files/api/views/file_views.py:99
msgid "Presign"
msgstr "Ký trước"

#: apps/files/api/views/file_views.py:265
#: apps/files/api/views/file_views.py:268
msgid "Confirm multiple files"
msgstr "Xác nhận nhiều tệp tin"

#: apps/files/api/views/file_views.py:267
msgid "Confirm"
msgstr "Xác nhận"

#: apps/files/utils/s3_utils.py:93
#, python-brace-format
msgid "Failed to generate presigned URL: {error}"
msgstr "Lỗi khi tạo URL ký trước: {error}"

#: apps/files/utils/s3_utils.py:176
#, python-brace-format
msgid "Failed to move file in S3: {error}"
msgstr "Lỗi khi di chuyển tệp tin trong S3: {error}"

#: apps/files/utils/s3_utils.py:218
#, python-brace-format
msgid "Failed to delete file from S3: {error}"
msgstr "Lỗi khi xóa tệp tin khỏi S3: {error}"

#: apps/files/utils/s3_utils.py:264
#, python-brace-format
msgid "Failed to generate presigned GET URL: {error}"
msgstr "Lỗi khi tạo URL GET ký trước: {error}"

#: apps/imports/api/mixins.py:126
msgid "File not found"
msgstr "Tệp tin không tồn tại"

#: apps/imports/api/mixins.py:293 apps/imports/api/views.py:100
msgid "Import job not found"
msgstr "Job nhập dữ liệu không tồn tại"

#: apps/imports/api/serializers.py:90
msgid "batch_size must be an integer"
msgstr "batch_size phải là một số nguyên"

#: apps/imports/api/serializers.py:98
msgid "count_total_first must be a boolean"
msgstr "count_total_first phải là một giá trị boolean"

#: apps/imports/api/serializers.py:106
msgid "header_rows must be an integer"
msgstr "header_rows phải là một số nguyên"

#: apps/imports/api/serializers.py:114
msgid "create_result_file_records must be a boolean"
msgstr "create_result_file_records phải là một giá trị boolean"

#: apps/imports/api/serializers.py:122
msgid "handler_path must be a string or null"
msgstr "handler_path phải là một chuỗi hoặc null"

#: apps/imports/api/serializers.py:130
msgid "handler_options must be a dictionary"
msgstr "handler_options phải là một từ điển"

#: apps/imports/api/serializers.py:138
msgid "result_file_prefix must be a string"
msgstr "result_file_prefix phải là một chuỗi"

#: apps/imports/api/serializers.py:146
msgid "allow_update must be a boolean"
msgstr "allow_update phải là một giá trị boolean"

#: apps/imports/api/serializers.py:158
#, python-format
msgid "output_format must be one of: %(formats)s"
msgstr "output_format phải là một trong các giá trị: %(formats)s"

#: apps/imports/api/serializers.py:174
msgid "Unknown field"
msgstr "Trường thông tin không xác định"

#: apps/imports/api/views.py:52
msgid "Check import status"
msgstr "Kiểm tra trạng thái nhập dữ liệu"

#: apps/imports/api/views.py:53
msgid "Imports"
msgstr ""

#: apps/imports/api/views.py:54 apps/payroll/models/travel_expense.py:111
msgid "Status"
msgstr "Trạng thái"

#: apps/imports/api/views.py:55
msgid "Import Check Status"
msgstr "Quyền kiểm tra trạng thái nhập dữ liệu"

#: apps/mailtemplates/models.py:20 apps/mailtemplates/models.py:122
msgid "Pending"
msgstr "Đang chờ"

#: apps/mailtemplates/models.py:21
msgid "Running"
msgstr "Đang chạy"

#: apps/mailtemplates/models.py:22 apps/realestate/models/project.py:19
msgid "Completed"
msgstr "Đã hoàn thành"

#: apps/mailtemplates/models.py:23 apps/mailtemplates/models.py:124
msgid "Failed"
msgstr "Đã thất bại"

#: apps/mailtemplates/models.py:123
msgid "Sent"
msgstr "Đã gửi"

#: apps/mailtemplates/permissions.py:18 apps/mailtemplates/permissions.py:39
#: apps/mailtemplates/permissions.py:60
msgid "Authentication required"
msgstr "Yêu cầu xác thực"

#: apps/mailtemplates/permissions.py:26
msgid "Template editor permission required"
msgstr "Yêu cầu quyền chỉnh sửa mẫu"

#: apps/mailtemplates/permissions.py:47
msgid "Mail sending permission required"
msgstr "Yêu cầu quyền gửi thư"

#: apps/mailtemplates/permissions.py:68
msgid "Real data preview permission required"
msgstr "Yêu cầu quyền xem trước dữ liệu thực"

#: apps/mailtemplates/view_mixins.py:188
msgid ""
"Failed to get recipients. Override get_recipients() or provide recipients in "
"request."
msgstr ""
"Lấy người nhận thất bại. Ghi đè phương thức get_recipients() hoặc cung cấp "
"người nhận trong yêu cầu."

#: apps/mailtemplates/view_mixins.py:197
msgid "No recipients found"
msgstr "Không tìm thấy người nhận"

#: apps/mailtemplates/view_mixins.py:205 apps/mailtemplates/view_mixins.py:468
msgid "Each recipient must have 'email' and 'data' fields"
msgstr "Mỗi người nhận phải có các trường 'email' và 'data'"

#: apps/mailtemplates/view_mixins.py:285
msgid "Email send job enqueued"
msgstr "Job gửi email đã được trong hàng đợi"

#: apps/mailtemplates/view_mixins.py:291 apps/mailtemplates/view_mixins.py:506
msgid "Template not found"
msgstr "Thông tin mẫu không tồn tại"

#: apps/mailtemplates/view_mixins.py:294 apps/mailtemplates/view_mixins.py:509
msgid "Template validation failed. Please check your data."
msgstr ""
"Thiếu sót trong việc xác thực mẫu. Vui lòng kiểm tra lại dữ liệu của bạn."

#: apps/mailtemplates/view_mixins.py:383
msgid ""
"No email address found. Override get_recipients() to provide recipients."
msgstr ""
"Không tìm thấy địa chỉ email. Ghi đè phương thức get_recipients() để cung "
"cấp người nhận."

#: apps/mailtemplates/view_mixins.py:440
msgid "Either object_ids or filters must be provided"
msgstr "Cần cung cấp object_ids hoặc filters"

#: apps/mailtemplates/view_mixins.py:452
msgid "Failed to get recipients for instance"
msgstr "Lấy người nhận cho thể hiện thất bại"

#: apps/mailtemplates/view_mixins.py:461
msgid "No recipients found for the selected objects"
msgstr "Không tìm thấy người nhận cho các đối tượng đã chọn"

#: apps/mailtemplates/view_mixins.py:500
msgid "Bulk email send job enqueued"
msgstr "Job gửi email hàng loạt đã được trong hàng đợi"

#: apps/mailtemplates/views.py:248
msgid "Failed to save template"
msgstr "Lưu mẫu thất bại"

#: apps/mailtemplates/views.py:331
msgid "Data or ref required for real mode"
msgstr "Yêu cầu dữ liệu hoặc ref cho chế độ thực"

#: apps/mailtemplates/views.py:449
msgid "Job with this client_request_id already exists"
msgstr "Job với client_request_id này đã tồn tại"

#: apps/mailtemplates/views.py:496
msgid "Job enqueued"
msgstr "Job đã được trong hàng đợi"

#: apps/mailtemplates/views.py:545
msgid "Not authorized to view this job"
msgstr "Không được phép xem job này"

#: apps/mailtemplates/views.py:554
msgid "Job not found"
msgstr "Job không tồn tại"

#: apps/payroll/api/serializers/department_kpi_assessment.py:91
msgid "An assessment for this department and period already exists"
msgstr ""

#: apps/payroll/api/serializers/department_kpi_assessment.py:96
#: apps/payroll/api/serializers/department_kpi_assessment.py:153
msgid "Grade must be one of: A, B, C, D"
msgstr "Xếp loại phải là một trong các giá trị: A, B, C, D"

#: apps/payroll/api/serializers/department_kpi_assessment.py:103
msgid "Only grade and note can be updated for finalized assessments"
msgstr "Chỉ có thể cập nhật xếp loại và ghi chú cho các đánh giá đã hoàn tất"

#: apps/payroll/api/serializers/employee_kpi_assessment.py:90
#: apps/payroll/api/serializers/employee_kpi_assessment.py:157
msgid "Cannot update finalized assessment"
msgstr "Không thể cập nhật đánh giá đã hoàn tất"

#: apps/payroll/api/serializers/employee_kpi_assessment.py:96
msgid "Cannot update assessment that has been assessed by manager"
<<<<<<< HEAD
msgstr "Không thể cập nhật đánh giá đã được quản lý đánh giá"

#: apps/payroll/api/serializers/employee_kpi_assessment.py:240
#: apps/payroll/api/serializers/employee_kpi_assessment.py:270
msgid "Cannot update items of a finalized assessment"
msgstr "Không thể cập nhật các mục của đánh giá đã hoàn tất"

=======
msgstr ""

#: apps/payroll/api/serializers/employee_kpi_assessment.py:240
#: apps/payroll/api/serializers/employee_kpi_assessment.py:270
msgid "Cannot update items of a finalized assessment"
msgstr ""

>>>>>>> e1721252
#: apps/payroll/api/serializers/employee_kpi_assessment.py:248
#: apps/payroll/api/serializers/employee_kpi_assessment.py:278
msgid "Employee score cannot exceed component total score"
msgstr ""

#: apps/payroll/api/serializers/employee_kpi_assessment.py:254
#: apps/payroll/api/serializers/employee_kpi_assessment.py:284
msgid "Manager score cannot exceed component total score"
msgstr "Điểm của quản lý không được vượt quá tổng điểm thành phần"

#: apps/payroll/api/serializers/employee_kpi_assessment.py:361
msgid "An assessment for this employee and month already exists"
msgstr "Đã tồn tại đánh giá cho nhân viên và tháng này"

#: apps/payroll/api/serializers/employee_kpi_assessment.py:370
msgid ""
"Only grade_manager_overridden and note can be updated for finalized "
"assessments"
msgstr "Chỉ có thể cập nhật điểm và ghi chú cho các đánh giá đã hoàn tất"

#: apps/payroll/api/serializers/kpi_criterion.py:40
msgid "Component total score must be between 0 and 100"
msgstr "Tổng điểm thành phần phải nằm trong khoảng từ 0 đến 100"

#: apps/payroll/api/serializers/kpi_criterion.py:69
msgid ""
"A criterion with this target, evaluation type, and criterion already exists"
msgstr "Một tiêu chí với mục tiêu, loại đánh giá và tiêu chí này đã tồn tại"

<<<<<<< HEAD
#: apps/payroll/api/serializers/travel_expense.py:85
msgid "Name is required"
msgstr "Trường này là bắt buộc"

#: apps/payroll/api/serializers/travel_expense.py:87
msgid "Name must not exceed 250 characters"
msgstr "Tên không được vượt quá 250 ký tự"

#: apps/payroll/api/serializers/travel_expense.py:93
msgid "Amount is required"
msgstr "Trường này là bắt buộc"

#: apps/payroll/api/serializers/travel_expense.py:95
msgid "Amount must be greater than 0"
msgstr "Số tiền phải lớn hơn 0"

#: apps/payroll/api/serializers/travel_expense.py:101
msgid "Employee is required"
msgstr "Trường này là bắt buộc"

#: apps/payroll/api/serializers/travel_expense.py:104
msgid "Employee must be active"
msgstr "Nhân viên phải đang hoạt động"

#: apps/payroll/api/serializers/travel_expense.py:111
msgid "Month is required"
msgstr "Trường này là bắt buộc"

#: apps/payroll/api/serializers/travel_expense.py:124
msgid "Month must be between 1 and 12"
msgstr "Tháng phải nằm trong khoảng từ 1 đến 12"

#: apps/payroll/api/serializers/travel_expense.py:127
msgid "Year must be between 1900 and 2100"
msgstr "Năm phải nằm trong khoảng từ 1900 đến 2100"

#: apps/payroll/api/serializers/travel_expense.py:133
msgid "Month must be in MM/YYYY format (e.g., 11/2025)"
msgstr "Tháng phải ở định dạng MM/YYYY (ví dụ: 11/2025)"

#: apps/payroll/api/views/kpi_assessment_period.py:267
=======
#: apps/payroll/api/views/kpi_assessment_period.py:267
#, fuzzy
#| msgid "This field is required"
>>>>>>> e1721252
msgid "Month parameter is required"
msgstr "Trường này là bắt buộc"

#: apps/payroll/api/views/kpi_assessment_period.py:277
msgid "Invalid month format. Use YYYY-MM (e.g., 2025-12)"
msgstr "Định dạng tháng không hợp lệ. Sử dụng YYYY-MM (ví dụ: 2025-12)"

#: apps/payroll/api/views/kpi_assessment_period.py:292
msgid "No KPI configuration found. Please create one first."
msgstr "Không tìm thấy cấu hình KPI. Vui lòng tạo một cấu hình trước."

#: apps/payroll/api/views/kpi_assessment_period.py:313
msgid "Assessment generation completed successfully"
msgstr ""

#: apps/payroll/api/views/kpi_assessment_period.py:329
msgid "Period is already finalized"
msgstr "Kỳ đánh giá đã được hoàn tất"

#: apps/payroll/api/views/kpi_assessment_period.py:391
msgid "Period finalized successfully"
msgstr "Hoàn tất kỳ đánh giá thành công"

#: apps/payroll/api/views/kpi_config.py:99
msgid "View KPI configuration"
msgstr "Xem cấu hình KPI"

#: apps/payroll/api/views/kpi_config.py:102
msgid "KPI View KPI Configuration"
msgstr "Xem cấu hình KPI"

#: apps/payroll/api/views/salary_config.py:127
msgid "View salary configuration"
msgstr "Xem cấu hình lương"

#: apps/payroll/api/views/salary_config.py:128
#: apps/payroll/api/views/travel_expense.py:355
msgid "Payroll"
msgstr "Bảng lương"

#: apps/payroll/api/views/salary_config.py:129
msgid "Configuration"
msgstr "Cấu hình"

#: apps/payroll/api/views/salary_config.py:130
msgid "Payroll View Salary Configuration"
msgstr "Xem cấu hình bảng lương"

#: apps/payroll/api/views/travel_expense.py:356
msgid "Travel Expense Management"
msgstr "Quản lý chi phí đi lại"

#: apps/payroll/api/views/travel_expense.py:381
msgid "Cannot delete travel expense for a month with existing payroll."
msgstr "Không thể xóa chi phí đi lại cho một tháng đã có bảng lương."

#: apps/payroll/models/kpi_criterion.py:38
msgid "Sales"
msgstr ""

#: apps/payroll/models/kpi_criterion.py:39
msgid "Backoffice"
msgstr ""

#: apps/payroll/models/kpi_criterion.py:42
msgid "Work Performance"
msgstr ""

#: apps/payroll/models/kpi_criterion.py:43
msgid "Discipline"
msgstr ""

#: apps/payroll/models/travel_expense.py:94
msgid "Code"
msgstr "Mã"

#: apps/payroll/models/travel_expense.py:95
msgid "Expense name"
msgstr "Tên chi phí"

#: apps/payroll/models/travel_expense.py:96
msgid "Expense type"
msgstr "Loại chi phí"

#: apps/payroll/models/travel_expense.py:101
msgid "Employee"
msgstr "Nhân viên"

#: apps/payroll/models/travel_expense.py:103
msgid "Amount"
msgstr "Số tiền"

#: apps/payroll/models/travel_expense.py:104
msgid "First day of the expense month"
msgstr ""

#: apps/payroll/models/travel_expense.py:104
msgid "Month"
msgstr "Tháng"

#: apps/payroll/models/travel_expense.py:113
msgid "Note"
msgstr "Ghi chú"

#: apps/payroll/models/travel_expense.py:120
msgid "Created by"
msgstr "Người tạo"

#: apps/payroll/models/travel_expense.py:128
msgid "Updated by"
msgstr "Người cập nhật"

#: apps/payroll/models/travel_expense.py:132
msgid "Travel Expense"
msgstr "Công tác phí"

#: apps/payroll/models/travel_expense.py:133
msgid "Travel Expenses"
msgstr "Các công tác phí"

#: apps/realestate/models/project.py:17
msgid "Active"
msgstr "Đang hoạt động"

#: apps/realestate/models/project.py:18
msgid "Inactive"
msgstr "Không hoạt động"

#: libs/drf/base_viewset.py:62 libs/drf/mixin/permission.py:27
#, python-brace-format
msgid "List {model_name}"
msgstr "Danh sách {model_name}"

#: libs/drf/base_viewset.py:63 libs/drf/mixin/permission.py:28
#, python-brace-format
msgid "View list of {model_name}"
msgstr "Xem danh sách {model_name}"

#: libs/drf/base_viewset.py:66 libs/drf/mixin/permission.py:31
#, python-brace-format
msgid "View {model_name}"
msgstr "Xem {model_name}"

#: libs/drf/base_viewset.py:67
#, python-brace-format
msgid "View details of a {model_name}"
msgstr "Xem chi tiết của {model_name}"

#: libs/drf/base_viewset.py:70 libs/drf/mixin/permission.py:55
#, python-brace-format
msgid "History {model_name}"
msgstr "Xem lịch sử {model_name}"

#: libs/drf/base_viewset.py:71 libs/drf/mixin/permission.py:56
#, python-brace-format
msgid "View history of {model_name}"
msgstr "Xem lịch sử {model_name}"

#: libs/drf/base_viewset.py:74 libs/drf/mixin/permission.py:59
#, python-brace-format
msgid "History detail of {model_name}"
msgstr "Xem chi tiết lịch sử của {model_name}"

#: libs/drf/base_viewset.py:75 libs/drf/mixin/permission.py:60
#, python-brace-format
msgid "View history detail of {model_name}"
msgstr "Xem chi tiết lịch sử của {model_name}"

#: libs/drf/mixin/permission.py:32
#, python-brace-format
msgid "View detail of {model_name}"
msgstr "Xem chi tiết của {model_name}"

#: libs/drf/mixin/permission.py:35
#, python-brace-format
msgid "Create {model_name}"
msgstr "Quyền tạo {model_name}"

#: libs/drf/mixin/permission.py:36
#, python-brace-format
msgid "Create a new {model_name}"
msgstr "Quyền tạo mới một {model_name}"

#: libs/drf/mixin/permission.py:39 libs/drf/mixin/permission.py:40
#, python-brace-format
msgid "Update {model_name}"
msgstr "Quyền cập nhật {model_name}"

#: libs/drf/mixin/permission.py:43 libs/drf/mixin/permission.py:44
#, python-brace-format
msgid "Partially update {model_name}"
msgstr "Quyền cập nhật một phần {model_name}"

#: libs/drf/mixin/permission.py:47 libs/drf/mixin/permission.py:48
#, python-brace-format
msgid "Delete {model_name}"
msgstr "Quyền xóa {model_name}"

#: libs/drf/mixin/permission.py:51
#, python-brace-format
msgid "Export {model_name}"
msgstr "Quyền xuất {model_name}"

#: libs/drf/mixin/permission.py:52
#, python-brace-format
msgid "Export {model_name} data"
msgstr "Quyền xuất {model_name}"

#: libs/drf/mixin/protected_delete.py:117
#, python-brace-format
msgid ""
"Cannot delete this {model_name} because it is referenced by: {relationships}"
msgstr "Không thể xóa {model_name} vì đang được sử dụng bởi: {relationships}"

#: libs/drf/mixin/protected_delete.py:121
#, python-brace-format
msgid "Cannot delete this {model_name} because it has protected relationships"
msgstr "Không thể xóa {model_name} vì đang có quan hệ được bảo vệ."

#: libs/export_xlsx/mixins.py:143
msgid "Async export is not enabled"
msgstr "Xuất XLSX không đồng bộ không được bật"

#: libs/export_xlsx/mixins.py:153
msgid "Invalid delivery parameter; allowed: link, direct"
msgstr "Lỗi tham số delivery; cho phép: link, direct"

#: libs/export_xlsx/mixins.py:217
#, python-brace-format
msgid "Export started. Check status at /api/export/status/?task_id={task_id}"
msgstr ""
"Xuất dữ liệu đã bắt đầu. Kiểm tra trạng thái tại /api/export/status/?"
"task_id={task_id}"

#: libs/export_xlsx/mixins.py:317
#, python-brace-format
msgid "Failed to upload file to S3: {error}"
msgstr "Lỗi khi tải tệp tin lên S3: {error}"

#: libs/import_xlsx/import_mixin.py:377
msgid "Import task has been queued for processing"
msgstr "Job nhập dữ liệu đã được đưa vào hàng đợi để xử lý"

#: libs/import_xlsx/utils.py:176
msgid "Enter a valid email address"
msgstr "Địa chỉ email không hợp lệ"

#: libs/import_xlsx/utils.py:193
msgid "This field is required"
msgstr "Trường này là bắt buộc"

#: libs/validators.py:6
msgid "Citizen ID must contain from 9 to 12 digits"
msgstr "Căn cước công dân phải chứa từ 9 đến 12 chữ số"

#: templates/emails/base_email.html:6
msgid "MaiVietLand"
msgstr "MaiVietLand"

#: templates/emails/base_email.html:26
msgid "This email is sent automatically, please do not reply."
msgstr "Email này được gửi tự động, vui lòng không trả lời."

#: templates/emails/base_email.html:27
msgid "All rights reserved."
msgstr ""<|MERGE_RESOLUTION|>--- conflicted
+++ resolved
@@ -8,11 +8,7 @@
 msgstr ""
 "Project-Id-Version: PACKAGE VERSION\n"
 "Report-Msgid-Bugs-To: \n"
-<<<<<<< HEAD
-"POT-Creation-Date: 2025-12-23 12:35+0700\n"
-=======
 "POT-Creation-Date: 2025-12-23 10:41+0700\n"
->>>>>>> e1721252
 "PO-Revision-Date: YEAR-MO-DA HO:MI+ZONE\n"
 "Last-Translator: FULL NAME <EMAIL@ADDRESS>\n"
 "Language-Team: LANGUAGE <LL@li.org>\n"
@@ -333,7 +329,6 @@
 
 #: apps/payroll/api/serializers/employee_kpi_assessment.py:96
 msgid "Cannot update assessment that has been assessed by manager"
-<<<<<<< HEAD
 msgstr "Không thể cập nhật đánh giá đã được quản lý đánh giá"
 
 #: apps/payroll/api/serializers/employee_kpi_assessment.py:240
@@ -341,15 +336,6 @@
 msgid "Cannot update items of a finalized assessment"
 msgstr "Không thể cập nhật các mục của đánh giá đã hoàn tất"
 
-=======
-msgstr ""
-
-#: apps/payroll/api/serializers/employee_kpi_assessment.py:240
-#: apps/payroll/api/serializers/employee_kpi_assessment.py:270
-msgid "Cannot update items of a finalized assessment"
-msgstr ""
-
->>>>>>> e1721252
 #: apps/payroll/api/serializers/employee_kpi_assessment.py:248
 #: apps/payroll/api/serializers/employee_kpi_assessment.py:278
 msgid "Employee score cannot exceed component total score"
@@ -379,7 +365,6 @@
 "A criterion with this target, evaluation type, and criterion already exists"
 msgstr "Một tiêu chí với mục tiêu, loại đánh giá và tiêu chí này đã tồn tại"
 
-<<<<<<< HEAD
 #: apps/payroll/api/serializers/travel_expense.py:85
 msgid "Name is required"
 msgstr "Trường này là bắt buộc"
@@ -421,11 +406,6 @@
 msgstr "Tháng phải ở định dạng MM/YYYY (ví dụ: 11/2025)"
 
 #: apps/payroll/api/views/kpi_assessment_period.py:267
-=======
-#: apps/payroll/api/views/kpi_assessment_period.py:267
-#, fuzzy
-#| msgid "This field is required"
->>>>>>> e1721252
 msgid "Month parameter is required"
 msgstr "Trường này là bắt buộc"
 
