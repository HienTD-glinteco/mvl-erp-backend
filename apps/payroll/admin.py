from django.contrib import admin

from .models import (
    DepartmentKPIAssessment,
    EmployeeKPIAssessment,
    EmployeeKPIItem,
    KPIAssessmentPeriod,
    KPIConfig,
    KPICriterion,
    RecoveryVoucher,
    SalaryConfig,
    SalesRevenue,
    TravelExpense,
)


@admin.register(SalaryConfig)
class SalaryConfigAdmin(admin.ModelAdmin):
    """Admin configuration for SalaryConfig model.

    Configuration editing is done through Django Admin.
    Version field is read-only and auto-incremented.
    """

    list_display = ["version", "updated_at", "created_at"]
    readonly_fields = ["version", "created_at", "updated_at"]
    fieldsets = [
        (
            None,
            {
                "fields": ["version", "config"],
                "description": "Edit the salary configuration JSON. Version is auto-incremented on save.",
            },
        ),
        ("Timestamps", {"fields": ["created_at", "updated_at"], "classes": ["collapse"]}),
    ]

    def has_delete_permission(self, request, obj=None):
        """Prevent deletion through admin to maintain history."""
        return False


@admin.register(KPIConfig)
class KPIConfigAdmin(admin.ModelAdmin):
    """Admin configuration for KPIConfig model.

    Configuration editing is done through Django Admin.
    Version field is read-only and auto-incremented.
    """

    list_display = ["version", "updated_at", "created_at"]
    readonly_fields = ["version", "created_at", "updated_at"]
    fieldsets = [
        (
            None,
            {
                "fields": ["version", "config"],
                "description": "Edit the KPI configuration JSON. Version is auto-incremented on save.",
            },
        ),
        ("Timestamps", {"fields": ["created_at", "updated_at"], "classes": ["collapse"]}),
    ]

    def has_delete_permission(self, request, obj=None):
        """Prevent deletion through admin to maintain history."""
        return False


@admin.register(KPICriterion)
class KPICriterionAdmin(admin.ModelAdmin):
    """Admin configuration for KPICriterion model.

    Provides interface to manage KPI evaluation criteria with filtering
    and search capabilities.
    """

    list_display = [
        "target",
        "evaluation_type",
        "criterion",
        "sub_criterion",
        "component_total_score",
        "group_number",
        "order",
        "active",
        "created_at",
        "updated_at",
    ]
    list_filter = ["target", "evaluation_type", "active", "created_at"]
    search_fields = ["criterion", "sub_criterion", "description", "target", "evaluation_type"]
    readonly_fields = ["created_by", "updated_by", "created_at", "updated_at"]
    ordering = ["evaluation_type", "order"]

    fieldsets = [
        (
            "Basic Information",
            {
                "fields": ["target", "evaluation_type", "criterion", "sub_criterion", "description"],
            },
        ),
        (
            "Scoring and Display",
            {
                "fields": ["component_total_score", "group_number", "order"],
            },
        ),
        (
            "Status",
            {
                "fields": ["active"],
            },
        ),
        (
            "Audit Information",
            {
                "fields": ["created_by", "updated_by", "created_at", "updated_at"],
                "classes": ["collapse"],
            },
        ),
    ]

    def save_model(self, request, obj, form, change):
        """Set created_by or updated_by when saving through admin."""
        if not change:
            obj.created_by = request.user
        else:
            obj.updated_by = request.user
        super().save_model(request, obj, form, change)


class EmployeeKPIItemInline(admin.TabularInline):
    """Inline for EmployeeKPIItem in EmployeeKPIAssessment admin."""

    model = EmployeeKPIItem
    extra = 0
    readonly_fields = ["criterion_id", "target", "criterion", "evaluation_type", "component_total_score", "order"]
    fields = [
        "criterion",
        "target",
        "evaluation_type",
        "component_total_score",
        "employee_score",
        "manager_score",
        "order",
    ]


@admin.register(EmployeeKPIAssessment)
class EmployeeKPIAssessmentAdmin(admin.ModelAdmin):
    """Admin for EmployeeKPIAssessment model."""

    list_display = [
        "id",
        "employee",
        "get_month",
        "grade_manager",
        "grade_hrm",
        "total_manager_score",
        "finalized",
    ]
    list_filter = ["period__month", "grade_manager", "grade_hrm", "finalized"]
    search_fields = ["employee__username", "employee__first_name", "employee__last_name"]
    ordering = ["-period__month", "employee__username"]
    readonly_fields = [
        "total_possible_score",
        "total_employee_score",
        "total_manager_score",
        "grade_manager",
        "created_at",
        "updated_at",
    ]
    inlines = [EmployeeKPIItemInline]
    fieldsets = [
        (
            "Basic Information",
            {
                "fields": ["period", "employee", "department_assignment_source"],
            },
        ),
        (
            "Scores and Grades",
            {
                "fields": [
                    "total_possible_score",
                    "total_employee_score",
                    "total_manager_score",
                    "grade_manager",
                    "grade_manager_overridden",
                    "grade_hrm",
                ],
            },
        ),
        (
            "Tasks and Proposals",
            {
                "fields": ["plan_tasks", "extra_tasks", "proposal"],
            },
        ),
        (
            "Status",
            {
                "fields": ["finalized", "note"],
            },
        ),
        (
            "Audit",
            {
                "fields": ["created_by", "updated_by", "created_at", "updated_at"],
                "classes": ["collapse"],
            },
        ),
    ]

    def get_month(self, obj):
        """Display month from period."""
        return obj.period.month.strftime("%Y-%m")

    get_month.short_description = "Month"  # type: ignore[attr-defined]
    get_month.admin_order_field = "period__month"  # type: ignore[attr-defined]


@admin.register(EmployeeKPIItem)
class EmployeeKPIItemAdmin(admin.ModelAdmin):
    """Admin for EmployeeKPIItem model."""

    list_display = [
        "id",
        "assessment",
        "criterion",
        "evaluation_type",
        "component_total_score",
        "employee_score",
        "manager_score",
        "order",
    ]
    list_filter = ["evaluation_type"]
    search_fields = ["criterion", "assessment__employee__username"]
    ordering = ["assessment", "order"]
    readonly_fields = ["created_at", "updated_at"]


@admin.register(DepartmentKPIAssessment)
class DepartmentKPIAssessmentAdmin(admin.ModelAdmin):
    """Admin for DepartmentKPIAssessment model."""

    list_display = ["id", "department", "get_month", "grade", "finalized"]
    list_filter = ["period__month", "grade", "finalized"]
    search_fields = ["department__name", "department__code"]
    ordering = ["-period__month", "department__name"]
    readonly_fields = ["assigned_by", "assigned_at", "created_at", "updated_at"]

    def get_month(self, obj):
        """Display month from period."""
        return obj.period.month.strftime("%Y-%m")

    get_month.short_description = "Month"  # type: ignore[attr-defined]
    get_month.admin_order_field = "period__month"  # type: ignore[attr-defined]

    list_display = ["id", "period", "department", "grade"]
    search_fields = ["department__name", "employee__username"]
    ordering = ["-id"]
    readonly_fields = ["id"]


<<<<<<< HEAD
@admin.register(KPIAssessmentPeriod)
class KPIAssessmentPeriodAdmin(admin.ModelAdmin):
    """Admin for KPIAssessmentPeriod model."""

    list_display = ["id", "month", "finalized", "created_by", "created_at", "updated_at"]
    list_filter = ["finalized", "created_at"]
    search_fields = ["note"]
    ordering = ["-month"]
    readonly_fields = ["created_at", "updated_at"]
    fieldsets = [
        (
            "Basic Information",
            {
                "fields": ["month", "kpi_config_snapshot"],
            },
        ),
        (
            "Status",
            {
                "fields": ["finalized", "note"],
            },
        ),
        (
            "Audit Information",
            {
                "fields": ["created_by", "updated_by", "created_at", "updated_at"],
                "classes": ["collapse"],
            },
        ),
    ]

    def save_model(self, request, obj, form, change):
        """Set created_by or updated_by when saving through admin."""
        if not change:
            obj.created_by = request.user
        else:
            obj.updated_by = request.user
        super().save_model(request, obj, form, change)


@admin.register(TravelExpense)
class TravelExpenseAdmin(admin.ModelAdmin):
    """Admin for TravelExpense model."""
=======
@admin.register(RecoveryVoucher)
class RecoveryVoucherAdmin(admin.ModelAdmin):
    """Admin configuration for RecoveryVoucher model.

    Provides interface to manage recovery and back pay vouchers with filtering
    and search capabilities.
    """
>>>>>>> 8367b1be

    list_display = [
        "code",
        "name",
<<<<<<< HEAD
        "employee",
        "expense_type",
        "amount",
        "month",
        "status",
        "created_at",
    ]
    list_filter = ["expense_type", "status", "month", "created_at"]
    search_fields = ["code", "name", "employee__code", "employee__fullname"]
    ordering = ["-created_at"]
    readonly_fields = ["code", "status", "created_at", "updated_at"]
    autocomplete_fields = ["employee"]
=======
        "voucher_type",
        "employee_code",
        "employee_name",
        "amount",
        "get_month_display",
        "status",
        "created_at",
        "updated_at",
    ]
    list_filter = ["voucher_type", "status", "month", "created_at"]
    search_fields = ["code", "name", "employee_code", "employee_name", "note"]
    readonly_fields = [
        "code",
        "employee_code",
        "employee_name",
        "created_by",
        "updated_by",
        "created_at",
        "updated_at",
    ]
    ordering = ["-updated_at"]

>>>>>>> 8367b1be
    fieldsets = [
        (
            "Basic Information",
            {
<<<<<<< HEAD
                "fields": ["code", "name", "expense_type", "employee"],
            },
        ),
        (
            "Amount and Period",
            {
                "fields": ["amount", "month"],
            },
        ),
        (
            "Status and Notes",
            {
                "fields": ["status", "note"],
            },
        ),
        (
            "Audit Information",
            {
                "fields": ["created_by", "updated_by", "created_at", "updated_at"],
                "classes": ["collapse"],
            },
        ),
    ]

    def save_model(self, request, obj, form, change):
        """Set created_by or updated_by when saving through admin."""
        if not change:
            obj.created_by = request.user
        else:
            obj.updated_by = request.user
        super().save_model(request, obj, form, change)


@admin.register(SalesRevenue)
class SalesRevenueAdmin(admin.ModelAdmin):
    """Admin for SalesRevenue model."""

    list_display = [
        "code",
        "employee",
        "revenue",
        "transaction_count",
        "month",
        "status",
        "created_at",
    ]
    list_filter = ["status", "month", "created_at"]
    search_fields = ["code", "employee__code", "employee__fullname"]
    ordering = ["-created_at"]
    readonly_fields = ["code", "status", "created_at", "updated_at"]
    autocomplete_fields = ["employee"]
    fieldsets = [
        (
            "Basic Information",
            {
                "fields": ["code", "employee"],
            },
        ),
        (
            "Revenue Details",
            {
                "fields": ["revenue", "transaction_count", "month"],
            },
        ),
        (
            "Status",
            {
                "fields": ["status"],
=======
                "fields": ["code", "name", "voucher_type", "employee"],
            },
        ),
        (
            "Cached Employee Information",
            {
                "fields": ["employee_code", "employee_name"],
                "description": "These fields are automatically cached from the employee record.",
                "classes": ["collapse"],
            },
        ),
        (
            "Financial Details",
            {
                "fields": ["amount", "month"],
            },
        ),
        (
            "Status and Notes",
            {
                "fields": ["status", "note"],
>>>>>>> 8367b1be
            },
        ),
        (
            "Audit Information",
            {
                "fields": ["created_by", "updated_by", "created_at", "updated_at"],
                "classes": ["collapse"],
            },
        ),
    ]

<<<<<<< HEAD
=======
    def get_month_display(self, obj):
        """Display month in MM/YYYY format."""
        if obj.month:
            return obj.month.strftime("%m/%Y")
        return "-"

    get_month_display.short_description = "Period"  # type: ignore[attr-defined]
    get_month_display.admin_order_field = "month"  # type: ignore[attr-defined]

>>>>>>> 8367b1be
    def save_model(self, request, obj, form, change):
        """Set created_by or updated_by when saving through admin."""
        if not change:
            obj.created_by = request.user
        else:
            obj.updated_by = request.user
        super().save_model(request, obj, form, change)<|MERGE_RESOLUTION|>--- conflicted
+++ resolved
@@ -262,7 +262,6 @@
     readonly_fields = ["id"]
 
 
-<<<<<<< HEAD
 @admin.register(KPIAssessmentPeriod)
 class KPIAssessmentPeriodAdmin(admin.ModelAdmin):
     """Admin for KPIAssessmentPeriod model."""
@@ -303,10 +302,6 @@
         super().save_model(request, obj, form, change)
 
 
-@admin.register(TravelExpense)
-class TravelExpenseAdmin(admin.ModelAdmin):
-    """Admin for TravelExpense model."""
-=======
 @admin.register(RecoveryVoucher)
 class RecoveryVoucherAdmin(admin.ModelAdmin):
     """Admin configuration for RecoveryVoucher model.
@@ -314,25 +309,10 @@
     Provides interface to manage recovery and back pay vouchers with filtering
     and search capabilities.
     """
->>>>>>> 8367b1be
 
     list_display = [
         "code",
         "name",
-<<<<<<< HEAD
-        "employee",
-        "expense_type",
-        "amount",
-        "month",
-        "status",
-        "created_at",
-    ]
-    list_filter = ["expense_type", "status", "month", "created_at"]
-    search_fields = ["code", "name", "employee__code", "employee__fullname"]
-    ordering = ["-created_at"]
-    readonly_fields = ["code", "status", "created_at", "updated_at"]
-    autocomplete_fields = ["employee"]
-=======
         "voucher_type",
         "employee_code",
         "employee_name",
@@ -355,12 +335,83 @@
     ]
     ordering = ["-updated_at"]
 
->>>>>>> 8367b1be
     fieldsets = [
         (
             "Basic Information",
             {
-<<<<<<< HEAD
+                "fields": ["code", "name", "voucher_type", "employee"],
+            },
+        ),
+        (
+            "Cached Employee Information",
+            {
+                "fields": ["employee_code", "employee_name"],
+                "description": "These fields are automatically cached from the employee record.",
+                "classes": ["collapse"],
+            },
+        ),
+        (
+            "Financial Details",
+            {
+                "fields": ["amount", "month"],
+            },
+        ),
+        (
+            "Status and Notes",
+            {
+                "fields": ["status", "note"],
+            },
+        ),
+        (
+            "Audit Information",
+            {
+                "fields": ["created_by", "updated_by", "created_at", "updated_at"],
+                "classes": ["collapse"],
+            },
+        ),
+    ]
+
+    def get_month_display(self, obj):
+        """Display month in MM/YYYY format."""
+        if obj.month:
+            return obj.month.strftime("%m/%Y")
+        return "-"
+
+    get_month_display.short_description = "Period"  # type: ignore[attr-defined]
+    get_month_display.admin_order_field = "month"  # type: ignore[attr-defined]
+
+    def save_model(self, request, obj, form, change):
+        """Set created_by or updated_by when saving through admin."""
+        if not change:
+            obj.created_by = request.user
+        else:
+            obj.updated_by = request.user
+        super().save_model(request, obj, form, change)
+
+
+@admin.register(TravelExpense)
+class TravelExpenseAdmin(admin.ModelAdmin):
+    """Admin for TravelExpense model."""
+
+    list_display = [
+        "code",
+        "name",
+        "employee",
+        "expense_type",
+        "amount",
+        "month",
+        "status",
+        "created_at",
+    ]
+    list_filter = ["expense_type", "status", "month", "created_at"]
+    search_fields = ["code", "name", "employee__code", "employee__fullname"]
+    ordering = ["-created_at"]
+    readonly_fields = ["code", "status", "created_at", "updated_at"]
+    autocomplete_fields = ["employee"]
+    fieldsets = [
+        (
+            "Basic Information",
+            {
                 "fields": ["code", "name", "expense_type", "employee"],
             },
         ),
@@ -429,29 +480,6 @@
             "Status",
             {
                 "fields": ["status"],
-=======
-                "fields": ["code", "name", "voucher_type", "employee"],
-            },
-        ),
-        (
-            "Cached Employee Information",
-            {
-                "fields": ["employee_code", "employee_name"],
-                "description": "These fields are automatically cached from the employee record.",
-                "classes": ["collapse"],
-            },
-        ),
-        (
-            "Financial Details",
-            {
-                "fields": ["amount", "month"],
-            },
-        ),
-        (
-            "Status and Notes",
-            {
-                "fields": ["status", "note"],
->>>>>>> 8367b1be
             },
         ),
         (
@@ -463,18 +491,6 @@
         ),
     ]
 
-<<<<<<< HEAD
-=======
-    def get_month_display(self, obj):
-        """Display month in MM/YYYY format."""
-        if obj.month:
-            return obj.month.strftime("%m/%Y")
-        return "-"
-
-    get_month_display.short_description = "Period"  # type: ignore[attr-defined]
-    get_month_display.admin_order_field = "month"  # type: ignore[attr-defined]
-
->>>>>>> 8367b1be
     def save_model(self, request, obj, form, change):
         """Set created_by or updated_by when saving through admin."""
         if not change:
