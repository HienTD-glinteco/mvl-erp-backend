--- conflicted
+++ resolved
@@ -91,19 +91,6 @@
     """Create a test employee."""
     suffix = random_code(length=6)
     return Employee.objects.create(
-<<<<<<< HEAD
-        username=f"emp{code}",
-        fullname=f"Test Employee {code}",
-        email=f"emp{code}@example.com",
-        phone=f"09{random_code(length=8)}",
-        citizen_id=f"{random_code(length=12)}",
-        status="Active",
-        branch=branch,
-        block=block,
-        department=department,
-        position=position,
-        start_date=date.today(),
-=======
         code=f"E{suffix}",
         fullname="John Doe",
         username=f"emp{suffix}",
@@ -113,11 +100,11 @@
         branch=branch,
         block=block,
         department=department,
+        position=position,
         start_date=date(2024, 1, 1),
         attendance_code=random_digits(6),
         citizen_id=random_digits(12),
         phone=f"09{random_digits(8)}",
->>>>>>> 8367b1be
     )
 
 
