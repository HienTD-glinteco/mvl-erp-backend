--- conflicted
+++ resolved
@@ -17,9 +17,6 @@
     "EmployeeKPIItem",
     "DepartmentKPIAssessment",
     "TravelExpense",
-<<<<<<< HEAD
+    "RecoveryVoucher",
     "SalesRevenue",
-=======
-    "RecoveryVoucher",
->>>>>>> 8367b1be
 ]