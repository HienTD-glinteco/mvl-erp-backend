from django.urls import include, path
from rest_framework.routers import DefaultRouter

from .api.views import (
    ConstantsView,
    LoginView,
    OTPVerificationView,
    PasswordChangeView,
    PasswordResetChangePasswordView,
    PasswordResetOTPVerificationView,
    PasswordResetView,
    PermissionViewSet,
    RoleViewSet,
)
from .api.views.token import TokenRefreshView, TokenVerifyView

app_name = "core"

router = DefaultRouter()
router.register(r"roles", RoleViewSet, basename="role")
router.register(r"permissions", PermissionViewSet, basename="permission")

urlpatterns = [
    # Authentication endpoints
    path("auth/login/", LoginView.as_view(), name="login"),
    path("auth/verify-otp/", OTPVerificationView.as_view(), name="verify_otp"),
    # Password Reset (Forgot Password) Flow - OTP based, no authentication required
    path("auth/forgot-password/", PasswordResetView.as_view(), name="forgot_password"),
    path(
        "auth/forgot-password/verify-otp/",
        PasswordResetOTPVerificationView.as_view(),
        name="forgot_password_verify_otp",
    ),
    path(
        "auth/forgot-password/change-password/",
        PasswordResetChangePasswordView.as_view(),
        name="forgot_password_change_password",
    ),
    # Password Change - requires authentication and current password
    path("auth/change-password/", PasswordChangeView.as_view(), name="change_password"),
    # JWT token endpoints
    path("token/refresh/", TokenRefreshView.as_view(), name="token_refresh"),
    path("token/verify/", TokenVerifyView.as_view(), name="token_verify"),
<<<<<<< HEAD
    # Role management
    path("", include(router.urls)),
=======
    # Constants endpoint
    path("constants/", ConstantsView.as_view(), name="constants"),
>>>>>>> 5c8d8be3
]<|MERGE_RESOLUTION|>--- conflicted
+++ resolved
@@ -41,11 +41,8 @@
     # JWT token endpoints
     path("token/refresh/", TokenRefreshView.as_view(), name="token_refresh"),
     path("token/verify/", TokenVerifyView.as_view(), name="token_verify"),
-<<<<<<< HEAD
     # Role management
     path("", include(router.urls)),
-=======
     # Constants endpoint
     path("constants/", ConstantsView.as_view(), name="constants"),
->>>>>>> 5c8d8be3
 ]