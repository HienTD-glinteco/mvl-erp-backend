from .auth import (
    LoginView,
    OTPVerificationView,
    PasswordChangeView,
    PasswordResetChangePasswordView,
    PasswordResetOTPVerificationView,
    PasswordResetView,
)
<<<<<<< HEAD
from .permission import PermissionViewSet
from .role import RoleViewSet
=======
from .constants import ConstantsView
>>>>>>> 5c8d8be3

__all__ = [
    "LoginView",
    "OTPVerificationView",
    "PasswordResetView",
    "PasswordResetOTPVerificationView",
    "PasswordResetChangePasswordView",
    "PasswordChangeView",
<<<<<<< HEAD
    "RoleViewSet",
    "PermissionViewSet",
=======
    "ConstantsView",
>>>>>>> 5c8d8be3
]<|MERGE_RESOLUTION|>--- conflicted
+++ resolved
@@ -6,12 +6,9 @@
     PasswordResetOTPVerificationView,
     PasswordResetView,
 )
-<<<<<<< HEAD
+from .constants import ConstantsView
 from .permission import PermissionViewSet
 from .role import RoleViewSet
-=======
-from .constants import ConstantsView
->>>>>>> 5c8d8be3
 
 __all__ = [
     "LoginView",
@@ -20,10 +17,7 @@
     "PasswordResetOTPVerificationView",
     "PasswordResetChangePasswordView",
     "PasswordChangeView",
-<<<<<<< HEAD
     "RoleViewSet",
     "PermissionViewSet",
-=======
     "ConstantsView",
->>>>>>> 5c8d8be3
 ]