from .administrative_unit import AdministrativeUnitViewSet
from .auth import (
    LoginView,
    OTPVerificationView,
    PasswordChangeView,
    PasswordResetChangePasswordView,
    PasswordResetOTPVerificationView,
    PasswordResetView,
)
from .constants import ConstantsView
from .export_status import ExportStatusView
from .permission import PermissionViewSet
from .province import ProvinceViewSet
from .role import RoleViewSet

__all__ = [
    "LoginView",
    "OTPVerificationView",
    "PasswordResetView",
    "PasswordResetOTPVerificationView",
    "PasswordResetChangePasswordView",
    "PasswordChangeView",
    "RoleViewSet",
    "PermissionViewSet",
    "ConstantsView",
<<<<<<< HEAD
    "ExportStatusView",
=======
    "ProvinceViewSet",
    "AdministrativeUnitViewSet",
>>>>>>> a639d63d
]<|MERGE_RESOLUTION|>--- conflicted
+++ resolved
@@ -23,10 +23,7 @@
     "RoleViewSet",
     "PermissionViewSet",
     "ConstantsView",
-<<<<<<< HEAD
     "ExportStatusView",
-=======
     "ProvinceViewSet",
     "AdministrativeUnitViewSet",
->>>>>>> a639d63d
 ]