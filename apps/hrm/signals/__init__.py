--- conflicted
+++ resolved
@@ -9,12 +9,9 @@
 from django.contrib.auth import get_user_model
 
 from apps.hrm.models import (
-<<<<<<< HEAD
+    AttendanceDevice,
     AttendanceGeolocation,
-=======
-    AttendanceDevice,
     AttendanceRecord,
->>>>>>> b5f610c6
     Block,
     Branch,
     Department,
@@ -45,12 +42,9 @@
 
 # Register auto-code generation for models
 register_auto_code_signal(
-<<<<<<< HEAD
     AttendanceGeolocation,
-=======
     AttendanceDevice,
     AttendanceRecord,
->>>>>>> b5f610c6
     Branch,
     Block,
     Department,
