--- conflicted
+++ resolved
@@ -50,7 +50,6 @@
     SELF = "self", _("Self only")
 
 
-<<<<<<< HEAD
 class RelationType(models.TextChoices):
     """Employee relationship types for next-of-kin management"""
 
@@ -69,7 +68,8 @@
 NATIONAL_ID_LENGTH_12 = 12
 PHONE_INTL_LENGTH = 12  # +84 + 9 digits
 PHONE_LOCAL_LENGTH = 10  # 0 + 9 digits
-=======
+
+
 class CertificateType(models.TextChoices):
     """Certificate types for employee qualifications"""
 
@@ -86,5 +86,4 @@
 
     @classmethod
     def get_label(cls, raw_value: str) -> str:
-        return cls.dict_choices().get(raw_value, raw_value)
->>>>>>> d67a09c5
+        return cls.dict_choices().get(raw_value, raw_value)