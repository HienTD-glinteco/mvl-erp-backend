--- conflicted
+++ resolved
@@ -19,7 +19,6 @@
 TEMP_CODE_PREFIX = "TEMP_"
 
 
-<<<<<<< HEAD
 class EmployeeType(models.TextChoices):
     """Employee type choices for the employee_type field."""
 
@@ -38,7 +37,8 @@
     @classmethod
     def get_label(cls, raw_value: str) -> str:
         return cls.dict_choices().get(raw_value, raw_value)
-=======
+
+
 class AttendanceType(models.TextChoices):
     """Attendance type choices for attendance records."""
 
@@ -46,7 +46,6 @@
     WIFI = "wifi", _("WiFi")
     GEOLOCATION = "geolocation", _("GeoLocation")
     OTHER = "other", _("Other")
->>>>>>> 14a8a2a2
 
 
 class RecruitmentSourceType(models.TextChoices):
