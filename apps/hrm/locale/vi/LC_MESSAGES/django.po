--- conflicted
+++ resolved
@@ -8,11 +8,7 @@
 msgstr ""
 "Project-Id-Version: PACKAGE VERSION\n"
 "Report-Msgid-Bugs-To: \n"
-<<<<<<< HEAD
-"POT-Creation-Date: 2025-12-10 15:07+0700\n"
-=======
 "POT-Creation-Date: 2025-12-10 15:20+0700\n"
->>>>>>> aa2f2084
 "PO-Revision-Date: YEAR-MO-DA HO:MI+ZONE\n"
 "Last-Translator: FULL NAME <EMAIL@ADDRESS>\n"
 "Language-Team: LANGUAGE <LL@li.org>\n"
@@ -712,71 +708,67 @@
 msgid "Asset Allocation"
 msgstr "Cấp tài sản"
 
-#: apps/hrm/constants.py:187
-msgid "Device Change"
+#: apps/hrm/constants.py:192
+msgid "Piece"
 msgstr ""
 
 #: apps/hrm/constants.py:193
-msgid "Piece"
+msgid "Box"
 msgstr ""
 
 #: apps/hrm/constants.py:194
-msgid "Box"
+msgid "Set"
 msgstr ""
 
 #: apps/hrm/constants.py:195
-msgid "Set"
+msgid "Gram"
 msgstr ""
 
 #: apps/hrm/constants.py:196
-msgid "Gram"
+msgid "Liter"
 msgstr ""
 
 #: apps/hrm/constants.py:197
-msgid "Liter"
+msgid "Meter"
 msgstr ""
 
 #: apps/hrm/constants.py:198
-msgid "Meter"
+msgid "Cylinder"
 msgstr ""
 
 #: apps/hrm/constants.py:199
-msgid "Cylinder"
-msgstr ""
-
-#: apps/hrm/constants.py:200
 msgid "Bag"
 msgstr ""
 
-#: apps/hrm/constants.py:206 apps/hrm/constants.py:222
+#: apps/hrm/constants.py:205 apps/hrm/constants.py:221
 msgid "Pending"
 msgstr "Đang chờ"
 
-#: apps/hrm/constants.py:207
+#: apps/hrm/constants.py:206
 msgid "Approved"
 msgstr "Đã duyệt"
 
-#: apps/hrm/constants.py:208 apps/hrm/models/recruitment_candidate.py:27
+#: apps/hrm/constants.py:207 apps/hrm/models/recruitment_candidate.py:27
 msgid "Rejected"
 msgstr "Đã từ chối"
 
-#: apps/hrm/constants.py:214 apps/hrm/models/holiday.py:60
+#: apps/hrm/constants.py:213 apps/hrm/models/holiday.py:60
 msgid "Full Day"
 msgstr "Cả ngày"
 
-#: apps/hrm/constants.py:215 apps/hrm/models/holiday.py:58
+#: apps/hrm/constants.py:214 apps/hrm/models/holiday.py:58
 msgid "Morning"
 msgstr "Buổi sáng"
 
-#: apps/hrm/constants.py:216 apps/hrm/models/holiday.py:59
+#: apps/hrm/constants.py:215 apps/hrm/models/holiday.py:59
 msgid "Afternoon"
 msgstr "Buổi chiều"
 
-#: apps/hrm/constants.py:223
+#: apps/hrm/constants.py:222
 msgid "Verified"
 msgstr "Đã xác nhận"
 
-#: apps/hrm/constants.py:224
+#: apps/hrm/constants.py:223
 msgid "Not verified"
 msgstr "Không xác nhận"
 
@@ -1009,10 +1001,12 @@
 msgstr ""
 
 #: apps/hrm/management/commands/update_certificate_statuses.py:50
+#, python-brace-format
 msgid "Processing {} certificates..."
 msgstr ""
 
 #: apps/hrm/management/commands/update_certificate_statuses.py:63
+#, python-brace-format
 msgid "Certificate {}: {} -> {}"
 msgstr ""
 
@@ -1021,22 +1015,27 @@
 msgstr ""
 
 #: apps/hrm/management/commands/update_certificate_statuses.py:72
+#, python-brace-format
 msgid "Total certificates: {}"
 msgstr ""
 
 #: apps/hrm/management/commands/update_certificate_statuses.py:73
+#, python-brace-format
 msgid "Certificates updated: {}"
 msgstr ""
 
 #: apps/hrm/management/commands/update_certificate_statuses.py:74
+#, python-brace-format
 msgid "  - Changed to VALID: {}"
 msgstr ""
 
 #: apps/hrm/management/commands/update_certificate_statuses.py:75
+#, python-brace-format
 msgid "  - Changed to NEAR_EXPIRY: {}"
 msgstr ""
 
 #: apps/hrm/management/commands/update_certificate_statuses.py:76
+#, python-brace-format
 msgid "  - Changed to EXPIRED: {}"
 msgstr ""
 
@@ -1137,7 +1136,7 @@
 msgstr "Biểu thuế lũy tiến"
 
 #: apps/hrm/models/contract_type.py:61
-#, fuzzy, python-format
+#, fuzzy
 #| msgid "10% flat tax"
 msgid "10% flat tax"
 msgstr "10% thuế suất cố định"
@@ -1373,87 +1372,87 @@
 msgid "A main department already exists for function %(function)s."
 msgstr "Phòng ban đầu mối đã tồn tại cho chức năng %(function)s."
 
-#: apps/hrm/models/proposal.py:356
+#: apps/hrm/models/proposal.py:326
 msgid "day"
 msgstr "Ngày"
 
-#: apps/hrm/models/proposal.py:439
+#: apps/hrm/models/proposal.py:402
 msgid "Late exemption start date is required"
 msgstr "Ngày bắt đầu miễn trừ trễ là bắt buộc"
 
-#: apps/hrm/models/proposal.py:441
+#: apps/hrm/models/proposal.py:404
 msgid "Late exemption end date is required"
 msgstr "Ngày kết thúc miễn trừ trễ là bắt buộc"
 
-#: apps/hrm/models/proposal.py:443
+#: apps/hrm/models/proposal.py:406
 msgid "Late exemption minutes is required"
 msgstr "Số phút miễn trừ trễ là bắt buộc"
 
-#: apps/hrm/models/proposal.py:448
+#: apps/hrm/models/proposal.py:411
 msgid "Late exemption end date must be on or after start date"
 msgstr "Ngày kết thúc miễn trừ trễ phải từ ngày bắt đầu trở đi"
 
-#: apps/hrm/models/proposal.py:458
+#: apps/hrm/models/proposal.py:421
 msgid "Post-maternity benefits start date is required"
 msgstr "Ngày bắt đầu chế độ làm việc hậu thai sản là bắt buộc"
 
-#: apps/hrm/models/proposal.py:460
+#: apps/hrm/models/proposal.py:423
 msgid "Post-maternity benefits end date is required"
 msgstr "Ngày kết thúc chế độ làm việc hậu thai sản là bắt buộc"
 
-#: apps/hrm/models/proposal.py:466
+#: apps/hrm/models/proposal.py:429
 msgid "Post-maternity benefits end date must be on or after start date"
 msgstr ""
 "Ngày kết thúc chế độ làm việc hậu thai sản phải lớn hơn hoặc bằng ngày bắt "
 "đầu"
 
-#: apps/hrm/models/proposal.py:482
+#: apps/hrm/models/proposal.py:445
 msgid "TimeSheet Entry Complaint reason is required for complaint proposals"
 msgstr "Nhập lý do khiếu nại chấm công"
 
-#: apps/hrm/models/proposal.py:494
+#: apps/hrm/models/proposal.py:457
 msgid "Maternity leave end date must be on or after start date"
 msgstr "Ngày kết thúc nghỉ thai sản phải lớn hơn hoặc bằng ngày bắt đầu"
 
-#: apps/hrm/models/proposal.py:506
+#: apps/hrm/models/proposal.py:469
 msgid "Paid leave end date must be on or after start date"
 msgstr "Ngày kết thúc nghỉ có lương phải lớn hơn hoặc bằng ngày bắt đầu"
 
-#: apps/hrm/models/proposal.py:518
+#: apps/hrm/models/proposal.py:481
 msgid "Unpaid leave end date must be on or after start date"
 msgstr "Ngày kết thúc nghỉ không lương phải lớn hơn hoặc bằng ngày bắt đầu"
 
-#: apps/hrm/models/proposal.py:529
+#: apps/hrm/models/proposal.py:492
 msgid "Job transfer effective date is required"
 msgstr "Ngày hiệu lực điều chuyển công tác là bắt buộc"
 
-#: apps/hrm/models/proposal.py:533
+#: apps/hrm/models/proposal.py:496
 msgid "New department is required for job transfer"
 msgstr "Phong ban mới là bắt buộc cho điều chuyển công tác"
 
-#: apps/hrm/models/proposal.py:537
+#: apps/hrm/models/proposal.py:500
 msgid "New position is required for job transfer"
 msgstr "Chức vụ mới là bắt buộc cho điều chuyển công tác"
 
-#: apps/hrm/models/proposal.py:553
+#: apps/hrm/models/proposal.py:516
 msgid "Resolution note is required when rejecting a proposal"
 msgstr "Ghi chú là bắt buộc khi từ chối đề xuất"
 
-#: apps/hrm/models/proposal.py:667
+#: apps/hrm/models/proposal.py:630
 msgid ""
 "A timesheet entry complaint proposal can only be linked to one timesheet "
 "entry."
 msgstr ""
 
-#: apps/hrm/models/proposal.py:677
+#: apps/hrm/models/proposal.py:640
 msgid "This timesheet entry already has a complaint proposal linked to it."
 msgstr ""
 
-#: apps/hrm/models/proposal.py:758
+#: apps/hrm/models/proposal.py:721
 msgid "Only one verifier is allowed per proposal in the current system design."
 msgstr ""
 
-#: apps/hrm/models/proposal.py:876
+#: apps/hrm/models/proposal.py:839
 msgid "End time must be after start time"
 msgstr "Thời gian kết thúc làm ngoài giờ phải sau thời gian bắt đầu"
 
