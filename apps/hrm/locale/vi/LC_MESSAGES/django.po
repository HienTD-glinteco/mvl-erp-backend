# SOME DESCRIPTIVE TITLE.
# Copyright (C) YEAR THE PACKAGE'S COPYRIGHT HOLDER
# This file is distributed under the same license as the PACKAGE package.
# FIRST AUTHOR <EMAIL@ADDRESS>, YEAR.
#
#, fuzzy
msgid ""
msgstr ""
"Project-Id-Version: PACKAGE VERSION\n"
"Report-Msgid-Bugs-To: \n"
"POT-Creation-Date: 2025-12-09 16:18+0700\n"
"PO-Revision-Date: YEAR-MO-DA HO:MI+ZONE\n"
"Last-Translator: FULL NAME <EMAIL@ADDRESS>\n"
"Language-Team: LANGUAGE <LL@li.org>\n"
"Language: \n"
"MIME-Version: 1.0\n"
"Content-Type: text/plain; charset=UTF-8\n"
"Content-Transfer-Encoding: 8bit\n"
"Plural-Forms: nplurals=1; plural=0;\n"

#: apps/hrm/api/serializers/attendance_device.py:98
#, python-brace-format
msgid "A device with IP {ip} and port {port} already exists."
msgstr "Thiêt bi có IP {ip} và cổng {port} đã tồn tại."

#: apps/hrm/api/serializers/attendance_exemption.py:80
msgid ""
"Only active or onboarding employees can be exempt from attendance tracking"
msgstr "Chỉ những nhân viên đang hoạt động hoặc trong giai đoạn thử việc mới có thể được miễn theo dõi chấm công"

#: apps/hrm/api/serializers/attendance_exemption.py:86
msgid "Employee already has an active exemption."
msgstr "Nhân viên đã có một sự miễn trừ đang hoạt động."

#: apps/hrm/api/serializers/contract.py:182
msgid "Only contracts with DRAFT status can be edited."
msgstr "Chỉnh sửa chỉ áp dụng cho hợp đồng có trạng thái BẢN NHÁP."

#: apps/hrm/api/serializers/contract.py:187
msgid "Contract type must have category 'contract'."
msgstr "Loại hợp đồng phải có thể loại 'contract'."

#: apps/hrm/api/serializers/contract.py:196
#: apps/hrm/api/serializers/contract_appendix.py:146
msgid "Sign date must be on or before effective date."
msgstr "Ngày ký phải trước hoặc vào ngày hiệu lực."

#: apps/hrm/api/serializers/contract.py:200
#: apps/hrm/api/serializers/contract_appendix.py:150
msgid "Expiration date must be on or after effective date."
msgstr "Ngày hết hạn phải sau hoặc vào ngày hiệu lực."

#: apps/hrm/api/serializers/contract_appendix.py:121
msgid "Only appendices with DRAFT status can be edited."
msgstr "Chỉnh sửa chỉ áp dụng cho phụ lục hợp đồng có trạng thái BẢN NHÁP."

#: apps/hrm/api/serializers/contract_appendix.py:128
msgid "Parent contract is required for appendices."
msgstr "Hợp đồng gốc là bắt buộc đối với phụ lục."

#: apps/hrm/api/serializers/contract_appendix.py:136
msgid "Parent contract must be in ACTIVE or ABOUT_TO_EXPIRE status."
msgstr "Hợp đồng gốc phải có trạng thái ĐANG HOẠT ĐỘNG hoặc SẮP HẾT HẠN."

#: apps/hrm/api/serializers/contract_type.py:97
msgid "Duration in months is required for fixed-term contracts."
msgstr "Thời hạn bằng tháng là bắt buộc đối với hợp đồng có thời hạn cố định."

#: apps/hrm/api/serializers/contract_type.py:166
msgid "Yes"
msgstr "Có"

#: apps/hrm/api/serializers/contract_type.py:166
msgid "No"
msgstr "Không"

#: apps/hrm/api/serializers/decision.py:103
#, python-brace-format
msgid "File IDs not found or not confirmed: {ids}"
msgstr "Những ID tệp không được tìm thấy hoặc chưa được xác nhận: {ids}"

#: apps/hrm/api/serializers/employee.py:256
#, python-brace-format
msgid ""
"This field cannot be updated directly. Use the '{action}' action endpoint "
"instead."
msgstr "Trường này không thể được cập nhật trực tiếp. Vui lòng sử dụng hành động '{action}' thay thế"

#: apps/hrm/api/serializers/employee.py:289
msgid "An employee with this attendance code already exists."
msgstr "Mã chấm công này đã được sử dụng bởi một nhân viên khác."

#: apps/hrm/api/serializers/employee.py:303 apps/hrm/api/views/employee.py:415
msgid "Employee created"
msgstr "Tạo nhân viên thành công"

#: apps/hrm/api/serializers/employee.py:413
#: apps/hrm/api/serializers/employee.py:438
msgid "Employee is already Active."
msgstr "Nhân viên đã ở trạng thái Đang hoạt động."

#: apps/hrm/api/serializers/employee.py:469
#, python-brace-format
msgid ""
"Employee returned to work from resigned status. Status changed from "
"{old_status} to {new_status}."
msgstr "Nhân viên trở lại làm việc từ trạng thái đã nghỉ việc. Trạng thái thay đổi từ {old_status} sang {new_status}."

#: apps/hrm/api/serializers/employee.py:473
msgid "Seniority retained from previous employment period."
msgstr "Thâm niên được giữ lại từ giai đoạn làm việc trước đó."

#: apps/hrm/api/serializers/employee.py:491
#, python-brace-format
msgid "Status changed from {old_status} to {new_status} (Reactivated)"
msgstr "Đổii trạng thái từ {old_status} sang {new_status} (Kích hoạt lại)"

#: apps/hrm/api/serializers/employee.py:514
#: apps/hrm/api/serializers/employee.py:557
msgid "Employee is already in a resigned status."
msgstr "Nhân viên đã ở trạng thái nghỉ việc."

#: apps/hrm/api/serializers/employee.py:533
#: apps/hrm/services/employee/work_history.py:44
#, python-brace-format
msgid "Status changed from {old_status} to {new_status}"
msgstr "Trạng thái thay đổi từ {old_status} sang {new_status}"

#: apps/hrm/api/serializers/employee_role.py:81
msgid "Cannot update more than 25 employees at once."
msgstr "Không thể cập nhật hơn 25 nhân viên cùng một lúc."

#: apps/hrm/api/serializers/employee_role.py:85
msgid "One or more employee IDs are invalid."
msgstr "Một hoặc nhiều ID nhân viên không hợp lệ."

#: apps/hrm/api/serializers/employee_role.py:92
msgid "Please select at least one employee."
msgstr "Xin vui lòng chọn ít nhất một nhân viên."

#: apps/hrm/api/serializers/employee_role.py:95
msgid "Please select a new role."
msgstr "Xin vui lòng chọn một vai trò mới."

#: apps/hrm/api/serializers/employee_seniority.py:311
msgid "Current employment period"
msgstr "Giai đoạn làm việc hiện tại"

#: apps/hrm/api/serializers/geolocation_attendance.py:46
msgid "Latitude, longitude, and geolocation are required"
msgstr "Tọa độ vĩ độ, kinh độ và vị trí địa lý là bắt buộc"

#: apps/hrm/api/serializers/geolocation_attendance.py:54
#, python-brace-format
msgid ""
"Your location is outside the allowed radius ({radius}m) of the geolocation"
msgstr "Vị trí của bạn nằm ngoài bán kính cho phép ({radius}m) "

#: apps/hrm/api/serializers/holiday.py:54 apps/hrm/models/holiday.py:111
msgid "Compensatory workday must be on Saturday or Sunday"
msgstr "Ngày làm bù phải vào thứ Bảy hoặc Chủ Nhật"

#: apps/hrm/api/serializers/holiday.py:58 apps/hrm/models/holiday.py:116
msgid "For Saturday compensatory workdays, only afternoon session is allowed"
msgstr "Ngày làm bù vào thứ Bảy chỉ được phép trong buổi chiều"

#: apps/hrm/api/serializers/holiday.py:81 apps/hrm/models/holiday.py:86
msgid "A compensatory workday with this date already exists for this holiday"
msgstr "Ngày làm bù bị trùng với ngày làm bù khác"

#: apps/hrm/api/serializers/holiday.py:194 apps/hrm/models/holiday.py:43
msgid "End date must be greater than or equal to start date"
msgstr "Ngày kết thúc phải lớn hơn hoặc bằng ngày bắt đầu"

#: apps/hrm/api/serializers/holiday.py:208
msgid "This holiday overlaps with an existing holiday"
msgstr "Kỳ nghỉ lễ này trùng với một kỳ nghỉ lễ đã tồn tại"

#: apps/hrm/api/serializers/proposal.py:291
msgid "This serializer requires an existing verifier instance"
msgstr "Thông tin người xác mình là bắt buộc"

#: apps/hrm/api/serializers/proposal.py:297
msgid "Only the department leader can reject this proposal"
msgstr "Chỉ trưởng phòng hoặc người được cấp quyền mới có thể từ chối đề xuất này"

<<<<<<< HEAD
#: apps/hrm/api/serializers/proposal.py:479
=======
#: apps/hrm/api/serializers/proposal.py:482
#, fuzzy
#| msgid "Overtime work end time is required"
>>>>>>> d8817b0c
msgid "At least one overtime entry is required"
msgstr "Thời gian kết thúc ca là bắt buộc"

#: apps/hrm/api/serializers/recruitment_candidate.py:217
msgid "Candidate not found in context."
msgstr "Không tim thấy ứng viên"

#: apps/hrm/api/serializers/recruitment_candidate.py:222
msgid "This candidate has already been converted to an employee."
msgstr "Ứng viên này đã được chuyển đổi thành nhân viên."

#: apps/hrm/api/serializers/recruitment_candidate.py:227
msgid "An employee with this email already exists."
msgstr "Nhân viên với email này đã tồn tại."

#: apps/hrm/api/serializers/recruitment_candidate.py:231
msgid "An employee with this citizen ID already exists."
msgstr "Nhân viên với số CMND/CCCD này đã tồn tại."

#: apps/hrm/api/serializers/recruitment_candidate.py:273
#, python-brace-format
msgid "Converted from recruitment candidate {code}"
msgstr "Ứng viên {code} đã được chuyển đổi thành nhân viên"

#: apps/hrm/api/serializers/recruitment_request.py:148
#: apps/hrm/models/recruitment_request.py:120
msgid "Number of positions must be at least 1."
msgstr "Số lượng vị trí tuyển dụng phải lớn hơn hoặc bằng 1."

#: apps/hrm/api/serializers/wifi_attendance.py:33
msgid "WiFi device not found"
msgstr "Không tìm thấy thiết bị WiFi"

#: apps/hrm/api/serializers/wifi_attendance.py:36
msgid "WiFi device is not in use"
msgstr "Thiết bị WiFi không được sử dụng"

#: apps/hrm/api/views/attendance_device.py:472
#, python-format
msgid "Failed to connect to device: %(message)s"
msgstr "Lỗi kết nối đến thiết bị: %(message)s"

#: apps/hrm/api/views/attendance_geolocation.py:440
#: apps/hrm/api/views/attendance_wifi_device.py:398
#, python-brace-format
msgid ""
"Cannot delete this {model_name} because it is referenced by: {relationships}"
msgstr "Không thể xóa {model_name} này vì nó được tham chiếu bởi: {relationships}"

#: apps/hrm/api/views/attendance_geolocation.py:444
#: apps/hrm/api/views/attendance_wifi_device.py:402
#, python-brace-format
msgid "Cannot delete this {model_name} because it has protected relationships"
msgstr "Không thể xóa {model_name} này vì nó có các mối quan hệ được bảo vệ"

#: apps/hrm/api/views/employee.py:513
msgid "No."
msgstr "STT"

#: apps/hrm/api/views/employee.py:514
msgid "Employee Code"
msgstr "Mã Nhân Viên"

#: apps/hrm/api/views/employee.py:515
msgid "Full Name"
msgstr "Tên đầy đủ"

#: apps/hrm/api/views/employee.py:516
msgid "Attendance Code"
msgstr "Mã Chấm Công"

#: apps/hrm/api/views/employee.py:517
msgid "Status"
msgstr "Trạng Thái"

#: apps/hrm/api/views/employee.py:518
msgid "Start Date"
msgstr "Ngày Bắt Đầu"

#: apps/hrm/api/views/employee.py:519
msgid "Resignation Reason"
msgstr "Lý Do Nghỉ Việc"

#: apps/hrm/api/views/employee.py:520
msgid "Resignation Date"
msgstr "Ngày Nghỉ Việc"

#: apps/hrm/api/views/employee.py:521
msgid "Contract Type"
msgstr "Loại Hợp Đồng"

#: apps/hrm/api/views/employee.py:522
msgid "Position"
msgstr "Chức Vụ"

#: apps/hrm/api/views/employee.py:523
msgid "Branch"
msgstr "Chi Nhánh"

#: apps/hrm/api/views/employee.py:524
msgid "Block"
msgstr "Khối"

#: apps/hrm/api/views/employee.py:525
msgid "Department"
msgstr "Phòng Ban"

#: apps/hrm/api/views/employee.py:526
msgid "Phone"
msgstr "Số điện thoại"

#: apps/hrm/api/views/employee.py:527
msgid "Personal Email"
msgstr "Email cá nhân"

#: apps/hrm/api/views/employee.py:528
msgid "Email"
msgstr "Email"

#: apps/hrm/api/views/employee.py:529
msgid "Bank Name"
msgstr "Tên Ngân Hàng"

#: apps/hrm/api/views/employee.py:530
msgid "Bank Account Number"
msgstr "Số Tài Khoản Ngân Hàng"

#: apps/hrm/api/views/employee.py:531
msgid "Tax Code"
msgstr "Mã Số Thuế"

#: apps/hrm/api/views/employee.py:532
msgid "Emergency Contact"
msgstr "Liên Hệ Khẩn Cấp"

#: apps/hrm/api/views/employee.py:533
msgid "Gender"
msgstr "Giới Tính"

#: apps/hrm/api/views/employee.py:534
msgid "Date of Birth"
msgstr "Ngày Sinh"

#: apps/hrm/api/views/employee.py:535
msgid "Place of Birth"
msgstr "Nơi Sinh"

#: apps/hrm/api/views/employee.py:536
msgid "Marital Status"
msgstr "Tình Trạng Hôn Nhân"

#: apps/hrm/api/views/employee.py:537
msgid "Ethnicity"
msgstr "Dân Tộc"

#: apps/hrm/api/views/employee.py:538
msgid "Religion"
msgstr "Tôn giáo"

#: apps/hrm/api/views/employee.py:539
msgid "Nationality"
msgstr "Quốc Tịch"

#: apps/hrm/api/views/employee.py:540
msgid "Citizen ID"
msgstr "Số CMND/CCCD"

#: apps/hrm/api/views/employee.py:541
msgid "ID Issued Date"
msgstr "Ngày Cấp CMND/CCCD"

#: apps/hrm/api/views/employee.py:542
msgid "ID Issued Place"
msgstr "Nơi Cấp CMND/CCCD"

#: apps/hrm/api/views/employee.py:543
msgid "Residential Address"
msgstr "Địa Chỉ Cư Trú"

#: apps/hrm/api/views/employee.py:544
msgid "Permanent Address"
msgstr "Địa Chỉ Thường Trú"

#: apps/hrm/api/views/employee.py:545
msgid "Login Username"
msgstr "Tên Đăng Nhập"

#: apps/hrm/api/views/employee.py:546
msgid "Notes"
msgstr "Ghi Chú"

#: apps/hrm/api/views/employee_reports.py:61
#: apps/hrm/api/views/recruitment_reports.py:680 apps/hrm/constants.py:68
#: apps/hrm/constants.py:73 apps/hrm/utils/functions.py:162
msgid "Week"
msgstr "Tuần"

#: apps/hrm/api/views/employee_reports.py:81
#: apps/hrm/api/views/recruitment_reports.py:131
#: apps/hrm/api/views/recruitment_reports.py:808 apps/hrm/constants.py:69
#: apps/hrm/constants.py:74
msgid "Month"
msgstr "Tháng"

#: apps/hrm/api/views/employee_reports.py:107 apps/hrm/constants.py:75
msgid "Quarter"
msgstr "Quý"

#: apps/hrm/api/views/employee_reports.py:128 apps/hrm/constants.py:76
msgid "Year"
msgstr "Năm"

#: apps/hrm/api/views/employee_reports.py:333
msgid "Average"
msgstr "Trung Bình"

#: apps/hrm/api/views/employee_reports.py:539 apps/hrm/models/employee.py:96
msgid "Agreement Termination"
msgstr "Thỏa thuận chấm dứt Hợp đồng lao động trước thời hạn"

#: apps/hrm/api/views/employee_reports.py:540 apps/hrm/models/employee.py:97
msgid "Probation Fail"
msgstr "Thử việc không đạt"

#: apps/hrm/api/views/employee_reports.py:541 apps/hrm/models/employee.py:98
msgid "Job Abandonment"
msgstr "Bỏ việc"

#: apps/hrm/api/views/employee_reports.py:545 apps/hrm/models/employee.py:99
msgid "Disciplinary Termination"
msgstr "Sa thải do kỷ luật"

#: apps/hrm/api/views/employee_reports.py:547 apps/hrm/models/employee.py:100
msgid "Workforce Reduction"
msgstr "Thanh lọc"

#: apps/hrm/api/views/employee_reports.py:548 apps/hrm/models/employee.py:101
msgid "Underperforming"
msgstr "Thành tích kém trong công việc"

#: apps/hrm/api/views/employee_reports.py:549 apps/hrm/models/employee.py:102
msgid "Contract Expired"
msgstr "Hết hợp đồng"

#: apps/hrm/api/views/employee_reports.py:550 apps/hrm/models/employee.py:103
msgid "Voluntary - Health Reasons"
msgstr "Nguyện vọng theo đơn - Không đảm bảo sức khỏe"

#: apps/hrm/api/views/employee_reports.py:551 apps/hrm/models/employee.py:104
msgid "Voluntary - Personal Reasons"
msgstr "Nguyện vọng theo đơn - Bận việc cá nhân"

#: apps/hrm/api/views/employee_reports.py:555 apps/hrm/models/employee.py:105
msgid "Voluntary - Career Change"
msgstr "Nguyện vọng theo đơn - Thay đổi định hướng công việc"

#: apps/hrm/api/views/employee_reports.py:557 apps/hrm/models/employee.py:106
msgid "Voluntary - Other"
msgstr "Nguyện vọng theo đơn - Khác"

#: apps/hrm/api/views/employee_reports.py:558 apps/hrm/constants.py:48
#: apps/hrm/constants.py:102 apps/hrm/constants.py:119
#: apps/hrm/models/contract_type.py:69 apps/hrm/models/employee.py:107
#: apps/hrm/models/recruitment_channel.py:22
msgid "Other"
msgstr "Khác"

#: apps/hrm/api/views/employee_role.py:201
msgid "Update successful"
msgstr "Chỉnh sửa thành công"

#: apps/hrm/api/views/holiday.py:217
msgid "Holiday not found"
msgstr "Không tìm thấy ngày nghỉ lễ"

#: apps/hrm/api/views/recruitment_dashboard.py:487
msgid "Experienced"
msgstr "Có kinh nghiệm"

#: apps/hrm/api/views/recruitment_dashboard.py:492
msgid "Inexperienced"
msgstr "Không có kinh nghiệm"

#: apps/hrm/api/views/recruitment_reports.py:630
msgid "No Department"
msgstr "Không có phòng ban"

#: apps/hrm/api/views/recruitment_reports.py:656
#: apps/hrm/api/views/recruitment_reports.py:685
msgid "Total"
msgstr "Tổng"

#: apps/hrm/api/views/recruitment_request.py:412
msgid ""
"Cannot delete recruitment request. Only requests with DRAFT status can be "
"deleted."
msgstr "Không thể xóa yêu cầu tuyển dụng. Chỉ những yêu cầu có trạng thái BẢN NHÁP mới có thể bị xóa."

#: apps/hrm/api/views/timesheet.py:118
msgid "Month filter cannot be in the future."
msgstr "Bộ lọc tháng không thể ở tương lai."

#: apps/hrm/constants.py:25
msgid "Official"
msgstr "Nhân viên chính thức"

#: apps/hrm/constants.py:26
msgid "Apprentice"
msgstr "Nhân viên thử việc"

#: apps/hrm/constants.py:27
msgid "Unpaid - Official"
msgstr "Không lương chính thức"

#: apps/hrm/constants.py:28
msgid "Unpaid - Probation"
msgstr "Không lương thử việc"

#: apps/hrm/constants.py:29
msgid "Probation"
msgstr "Thử việc"

#: apps/hrm/constants.py:30
#: apps/hrm/management/commands/setup_default_org_data.py:58
msgid "Intern"
msgstr "Học việc"

#: apps/hrm/constants.py:31
msgid "Probation Type 1"
msgstr "Thử việc loại 1"

#: apps/hrm/constants.py:45
msgid "Biometric Device"
msgstr "Chấm công vân tay"

#: apps/hrm/constants.py:46
msgid "WiFi"
msgstr "Chấm công WiFi"

#: apps/hrm/constants.py:47
msgid "GeoLocation"
msgstr "Chấm công GPS"

#: apps/hrm/constants.py:52
msgid "Referral Source"
msgstr "Giới thiệu"

#: apps/hrm/constants.py:53
msgid "Marketing Channel"
msgstr "Marketing"

#: apps/hrm/constants.py:54
msgid "Job Website Channel"
msgstr "Trang web việc làm"

#: apps/hrm/constants.py:55
msgid "Recruitment Department Source"
msgstr "Phòng tuyển dụng"

#: apps/hrm/constants.py:56
msgid "Returning Employee"
msgstr "Quay lại"

#: apps/hrm/constants.py:82
msgid "All data"
msgstr "Tất cả dữ liệu"

#: apps/hrm/constants.py:83
msgid "Branch level"
msgstr "Cấp chi nhánh"

#: apps/hrm/constants.py:84
msgid "Block level"
msgstr "Cấp khối"

#: apps/hrm/constants.py:85
msgid "Department level"
msgstr "Cấp phòng ban"

#: apps/hrm/constants.py:86
msgid "Self only"
msgstr "Cá nhân"

#: apps/hrm/constants.py:92
msgid "Child"
msgstr "Con cái"

#: apps/hrm/constants.py:93
msgid "Wife"
msgstr "Vợ"

#: apps/hrm/constants.py:94
msgid "Husband"
msgstr "Chồng"

#: apps/hrm/constants.py:95
msgid "Father"
msgstr "Cha"

#: apps/hrm/constants.py:96
msgid "Mother"
msgstr "Mẹ"

#: apps/hrm/constants.py:97
msgid "Brother"
msgstr "Anh/em trai"

#: apps/hrm/constants.py:98
msgid "Sister"
msgstr "Chị/em gái"

#: apps/hrm/constants.py:99
msgid "Sibling"
msgstr "Anh/chị/em"

#: apps/hrm/constants.py:100
msgid "Grandfather"
msgstr "Ông"

#: apps/hrm/constants.py:101
msgid "Grandmother"
msgstr "Bà"

#: apps/hrm/constants.py:116
msgid "Foreign language certificate"
msgstr "Chứng chỉ ngoại ngữ"

#: apps/hrm/constants.py:117
msgid "Computer certificate"
msgstr "Chứng chỉ tin học"

#: apps/hrm/constants.py:118
msgid "Graduation diploma"
msgstr "Bằng tốt nghiệp"

#: apps/hrm/constants.py:120
msgid "Broker training completion"
msgstr "Chứng nhận hoàn thành khóa học môi giới"

#: apps/hrm/constants.py:121
msgid "Real estate practice license"
msgstr "Chứng chỉ hành nghề môi giới Bất động sản"

#: apps/hrm/constants.py:135
msgid "Salaried employee"
msgstr "Nhân viên có lương"

#: apps/hrm/constants.py:136
msgid "Unpaid / not contracted"
msgstr "Nhân viên không lương / chưa ký hợp đồng"

#: apps/hrm/constants.py:154
msgid "On time"
msgstr "Đúng giờ"

#: apps/hrm/constants.py:155
msgid "Not on time"
msgstr "Không đúng giờ"

#: apps/hrm/constants.py:156
msgid "Absent"
msgstr "Vắng mặt"

#: apps/hrm/constants.py:160 apps/hrm/constants.py:181
msgid "Paid leave"
msgstr "Nghỉ phép có lương"

#: apps/hrm/constants.py:161 apps/hrm/constants.py:182
msgid "Unpaid leave"
msgstr "Nghỉ không lương"

#: apps/hrm/constants.py:162 apps/hrm/constants.py:183
msgid "Maternity leave"
msgstr "Nghỉ việc hưởng chế độ thai sản"

#: apps/hrm/constants.py:163
msgid "Public holiday"
msgstr "Nghỉ lễ"

#: apps/hrm/constants.py:164
msgid "Unexcused Absence"
msgstr "Nghỉ không lý do"

#: apps/hrm/constants.py:178
msgid "Post-maternity benefits"
msgstr "Chế độ làm việc hậu thai sản"

#: apps/hrm/constants.py:179
msgid "Late exemption"
msgstr "Miễn trừ trễ"

#: apps/hrm/constants.py:180
msgid "Overtime work"
msgstr "Làm việc ngoài giờ (OT)"

#: apps/hrm/constants.py:184
msgid "Timesheet entry complaint"
msgstr "Khiếu nại chấm công"

#: apps/hrm/constants.py:185
msgid "Job Transfer"
msgstr "Điều chuyển công tác"

#: apps/hrm/constants.py:186
msgid "Asset Allocation"
msgstr "Cấp tài sản"

#: apps/hrm/constants.py:192
msgid "Piece"
msgstr ""

#: apps/hrm/constants.py:193
msgid "Box"
msgstr ""

#: apps/hrm/constants.py:194
msgid "Set"
msgstr ""

#: apps/hrm/constants.py:195
msgid "Gram"
msgstr ""

#: apps/hrm/constants.py:196
msgid "Liter"
msgstr ""

#: apps/hrm/constants.py:197
msgid "Meter"
msgstr ""

#: apps/hrm/constants.py:198
msgid "Cylinder"
msgstr ""

#: apps/hrm/constants.py:199
msgid "Bag"
msgstr ""

#: apps/hrm/constants.py:205 apps/hrm/constants.py:221
msgid "Pending"
msgstr "Đang chờ"

#: apps/hrm/constants.py:206
msgid "Approved"
msgstr "Đã duyệt"

#: apps/hrm/constants.py:207 apps/hrm/models/recruitment_candidate.py:27
msgid "Rejected"
msgstr "Đã từ chối"

#: apps/hrm/constants.py:213 apps/hrm/models/holiday.py:60
msgid "Full Day"
msgstr "Cả ngày"

#: apps/hrm/constants.py:214 apps/hrm/models/holiday.py:58
msgid "Morning"
msgstr "Buổi sáng"

#: apps/hrm/constants.py:215 apps/hrm/models/holiday.py:59
msgid "Afternoon"
msgstr "Buổi chiều"

#: apps/hrm/constants.py:222
msgid "Verified"
msgstr "Đã xác nhận"

#: apps/hrm/constants.py:223
msgid "Not verified"
msgstr "Không xác nhận"

#: apps/hrm/import_handlers/contract.py:113
#: apps/hrm/import_handlers/contract_appendix.py:51
msgid "Sign date must be on or before effective date"
msgstr "Ngày ký phải trước hoặc vào ngày hiệu lực"

#: apps/hrm/import_handlers/contract.py:117
msgid "Expiration date must be on or after effective date"
msgstr "Ngày hết hạn phải sau hoặc vào ngày hiệu lực"

#: apps/hrm/import_handlers/employee.py:675
msgid "Imported from file"
msgstr ""

#: apps/hrm/management/commands/import_work_schedule.py:9
msgid "Import work schedule data for specified weekdays"
msgstr ""

#: apps/hrm/management/commands/import_work_schedule.py:16
msgid ""
"Comma-separated list of weekday numbers (2=Monday, 3=Tuesday, ..., 8=Sunday)"
msgstr ""

#: apps/hrm/management/commands/import_work_schedule.py:22
msgid ""
"Morning session time range in format 'HH:MM-HH:MM' (e.g., '08:00-12:00')"
msgstr ""

#: apps/hrm/management/commands/import_work_schedule.py:28
msgid "Noon session time range in format 'HH:MM-HH:MM' (e.g., '12:00-13:30')"
msgstr ""

#: apps/hrm/management/commands/import_work_schedule.py:34
msgid ""
"Afternoon session time range in format 'HH:MM-HH:MM' (e.g., '13:30-17:30')"
msgstr ""

#: apps/hrm/management/commands/import_work_schedule.py:40
msgid "Allowed late minutes"
msgstr ""

#: apps/hrm/management/commands/import_work_schedule.py:46
msgid "Note for the work schedule"
msgstr ""

#: apps/hrm/management/commands/import_work_schedule.py:61
msgid "Invalid weekdays format. Must be comma-separated numbers (2-8)."
msgstr ""

#: apps/hrm/management/commands/import_work_schedule.py:66
#, python-format
msgid "Invalid weekday number: %(num)s. Must be between 2 and 8."
msgstr ""

#: apps/hrm/management/commands/import_work_schedule.py:97
#, python-format
msgid "Created work schedule for %(weekday)s"
msgstr ""

#: apps/hrm/management/commands/import_work_schedule.py:105
#, python-format
msgid "Updated work schedule for %(weekday)s"
msgstr ""

#: apps/hrm/management/commands/import_work_schedule.py:111
#, python-format
msgid "Validation error for %(weekday)s: %(error)s"
msgstr ""

#: apps/hrm/management/commands/import_work_schedule.py:117
#, python-format
msgid ""
"Successfully imported work schedules. Created: %(created)s, Updated: "
"%(updated)s"
msgstr ""

#: apps/hrm/management/commands/import_work_schedule.py:141
#, python-format
msgid "Invalid %(session)s time format: %(value)s. Expected 'HH:MM-HH:MM'."
msgstr ""

#: apps/hrm/management/commands/import_work_schedule.py:151
#, python-format
msgid ""
"Both start and end times must be provided for %(session)s session: %(value)s"
msgstr ""

#: apps/hrm/management/commands/setup_default_org_data.py:8
msgid "Setup default organizational data"
msgstr ""

#: apps/hrm/management/commands/setup_default_org_data.py:11
msgid "Setting up default organizational data..."
msgstr ""

#: apps/hrm/management/commands/setup_default_org_data.py:17
msgid "Chief Executive Officer"
msgstr ""

#: apps/hrm/management/commands/setup_default_org_data.py:22
msgid "Business Block Director"
msgstr ""

#: apps/hrm/management/commands/setup_default_org_data.py:27
msgid "Support Block Director"
msgstr ""

#: apps/hrm/management/commands/setup_default_org_data.py:32
msgid "Deputy Business Block Director"
msgstr ""

#: apps/hrm/management/commands/setup_default_org_data.py:37
msgid "Deputy Support Block Director"
msgstr ""

#: apps/hrm/management/commands/setup_default_org_data.py:42
msgid "Department Manager"
msgstr ""

#: apps/hrm/management/commands/setup_default_org_data.py:47
msgid "Deputy Department Manager"
msgstr ""

#: apps/hrm/management/commands/setup_default_org_data.py:52
msgid "Supervisor"
msgstr ""

#: apps/hrm/management/commands/setup_default_org_data.py:55
msgid "Staff"
msgstr ""

#: apps/hrm/management/commands/setup_default_org_data.py:73
#, python-format
msgid "Created position: %s"
msgstr ""

#: apps/hrm/management/commands/setup_default_org_data.py:75
#, python-format
msgid "Position already exists: %s"
msgstr ""

#: apps/hrm/management/commands/setup_default_org_data.py:81
msgid "MaiVietLand Headquarters"
msgstr ""

#: apps/hrm/management/commands/setup_default_org_data.py:82
msgid "Hanoi, Vietnam"
msgstr ""

#: apps/hrm/management/commands/setup_default_org_data.py:87
#, python-format
msgid "Created branch: %s"
msgstr ""

#: apps/hrm/management/commands/setup_default_org_data.py:89
#, python-format
msgid "Branch already exists: %s"
msgstr ""

#: apps/hrm/management/commands/setup_default_org_data.py:95
#: apps/hrm/models/organization.py:89
msgid "Business Block"
msgstr ""

#: apps/hrm/management/commands/setup_default_org_data.py:100
#: apps/hrm/models/organization.py:88
msgid "Support Block"
msgstr ""

#: apps/hrm/management/commands/setup_default_org_data.py:118
#, python-format
msgid "Created block: %s"
msgstr ""

#: apps/hrm/management/commands/setup_default_org_data.py:120
#, python-format
msgid "Block already exists: %s"
msgstr ""

#: apps/hrm/management/commands/setup_default_org_data.py:127
msgid "Business Department 1"
msgstr ""

#: apps/hrm/management/commands/setup_default_org_data.py:133
msgid "Business Department 2"
msgstr ""

#: apps/hrm/management/commands/setup_default_org_data.py:139
msgid "Marketing Department"
msgstr ""

#: apps/hrm/management/commands/setup_default_org_data.py:146
msgid "HR Administration Department"
msgstr ""

#: apps/hrm/management/commands/setup_default_org_data.py:153
msgid "Accounting Department"
msgstr ""

#: apps/hrm/management/commands/setup_default_org_data.py:160
msgid "IT Department"
msgstr ""

#: apps/hrm/management/commands/setup_default_org_data.py:167
msgid "Legal Department"
msgstr ""

#: apps/hrm/management/commands/setup_default_org_data.py:191
#, python-format
msgid "Created department: %s"
msgstr ""

#: apps/hrm/management/commands/setup_default_org_data.py:193
#, python-format
msgid "Department already exists: %s"
msgstr ""

#: apps/hrm/management/commands/setup_default_org_data.py:195
msgid "Successfully set up default organizational data!"
msgstr ""

#: apps/hrm/management/commands/update_certificate_statuses.py:31
msgid "Update certificate statuses based on expiry dates"
msgstr ""

#: apps/hrm/management/commands/update_certificate_statuses.py:44
msgid "DRY RUN MODE - No changes will be made"
msgstr ""

#: apps/hrm/management/commands/update_certificate_statuses.py:50
#, python-brace-format
msgid "Processing {} certificates..."
msgstr ""

#: apps/hrm/management/commands/update_certificate_statuses.py:63
#, python-brace-format
msgid "Certificate {}: {} -> {}"
msgstr ""

#: apps/hrm/management/commands/update_certificate_statuses.py:71
msgid "Summary:"
msgstr ""

#: apps/hrm/management/commands/update_certificate_statuses.py:72
#, python-brace-format
msgid "Total certificates: {}"
msgstr ""

#: apps/hrm/management/commands/update_certificate_statuses.py:73
#, python-brace-format
msgid "Certificates updated: {}"
msgstr ""

#: apps/hrm/management/commands/update_certificate_statuses.py:74
#, python-brace-format
msgid "  - Changed to VALID: {}"
msgstr ""

#: apps/hrm/management/commands/update_certificate_statuses.py:75
#, python-brace-format
msgid "  - Changed to NEAR_EXPIRY: {}"
msgstr ""

#: apps/hrm/management/commands/update_certificate_statuses.py:76
#, python-brace-format
msgid "  - Changed to EXPIRED: {}"
msgstr ""

#: apps/hrm/management/commands/update_certificate_statuses.py:80
msgid ""
"\n"
"No changes made (dry run mode). Run without --dry-run to apply changes."
msgstr ""

#: apps/hrm/management/commands/update_certificate_statuses.py:83
msgid ""
"\n"
"Certificate statuses updated successfully!"
msgstr ""

#: apps/hrm/models/attendance_device.py:196
#, python-format
msgid "Connection successful. Firmware: %(firmware)s"
msgstr "Kết nối thành công. Phiên bản phần mềm: %(firmware)s"

#: apps/hrm/models/attendance_geolocation.py:16
msgid "Latitude must be between -90 and 90 degrees"
msgstr "Tọa độ vĩ độ phải nằm trong khoảng từ -90 đến 90 độ"

#: apps/hrm/models/attendance_geolocation.py:22
msgid "Longitude must be between -180 and 180 degrees"
msgstr "Tọa độ kinh độ phải nằm trong khoảng từ -180 đến 180 độ"

#: apps/hrm/models/attendance_geolocation.py:33 apps/hrm/models/contract.py:57
#: apps/hrm/models/employee.py:72
msgid "Active"
msgstr "Hoạt động"

#: apps/hrm/models/attendance_geolocation.py:34
msgid "Inactive"
msgstr "Không hoạt động"

#: apps/hrm/models/attendance_wifi_device.py:18
msgid "In use"
msgstr "Đang sử dụng"

#: apps/hrm/models/attendance_wifi_device.py:19
msgid "Not in use"
msgstr "Chưa sử dụng"

#: apps/hrm/models/bank_account.py:62
msgid "Employee already has a primary bank account. Please unset it first."
msgstr "Nhân viên đã có tài khoản ngân hàng chính. Vui lòng hủy thiết lập trước."

#: apps/hrm/models/contract.py:55 apps/hrm/models/decision.py:34
#: apps/hrm/models/recruitment_request.py:24
msgid "Draft"
msgstr "Bản nháp"

#: apps/hrm/models/contract.py:56
msgid "Not effective"
msgstr "Chưa hiệu lực"

#: apps/hrm/models/contract.py:58
msgid "About to expire"
msgstr "Sắp hết hạn"

#: apps/hrm/models/contract.py:59 apps/hrm/models/employee_certificate.py:31
msgid "Expired"
msgstr "Hết hạn"

#: apps/hrm/models/contract.py:350 apps/hrm/models/contract_type.py:48
#: apps/hrm/models/contract_type.py:278
msgid "Indefinite term"
msgstr "Không xác định thời hạn"

#: apps/hrm/models/contract.py:351 apps/hrm/models/contract_type.py:279
#, python-brace-format
msgid "{months} months"
msgstr "{months} tháng"

#: apps/hrm/models/contract_type.py:49
msgid "Fixed term"
msgstr "Xác định thời hạn"

#: apps/hrm/models/contract_type.py:54
msgid "100%"
msgstr ""

#: apps/hrm/models/contract_type.py:55
msgid "85%"
msgstr ""

#: apps/hrm/models/contract_type.py:60
msgid "Progressive tax"
msgstr "Biểu thuế lũy tiến"

#: apps/hrm/models/contract_type.py:61
msgid "10% flat tax"
msgstr "10% thuế suất cố định"

#: apps/hrm/models/contract_type.py:62
msgid "No tax"
msgstr "Không chịu thuế"

#: apps/hrm/models/contract_type.py:67
msgid "Full-time - Office hours"
msgstr "Toàn thời gian - Giờ hành chính"

#: apps/hrm/models/contract_type.py:68
msgid "Part-time"
msgstr "Bán thời gian"

#: apps/hrm/models/contract_type.py:74
msgid "Contract"
msgstr "Hợp đồng"

#: apps/hrm/models/contract_type.py:75
msgid "Appendix"
msgstr "Phụ lục"

#: apps/hrm/models/contract_type.py:348
msgid ""
"No contract type with category 'appendix' found. Please create one first."
msgstr "Không tìm thấy phụ lục hợp đồng. Vui lòng tạo trước."

#: apps/hrm/models/decision.py:35
msgid "Issued"
msgstr "Ngày ban hành"

#: apps/hrm/models/employee.py:67
msgid "MV"
msgstr ""

#: apps/hrm/models/employee.py:68
msgid "CTV"
msgstr ""

#: apps/hrm/models/employee.py:69
msgid "OS"
msgstr ""

#: apps/hrm/models/employee.py:73
msgid "Onboarding"
msgstr ""

#: apps/hrm/models/employee.py:74
msgid "Resigned"
msgstr "Đã nghỉ việc"

#: apps/hrm/models/employee.py:75
msgid "Maternity Leave"
msgstr "Nghỉ việc hưởng chế độ thai sản"

#: apps/hrm/models/employee.py:76
msgid "Unpaid Leave"
msgstr "Nghỉ không lương"

#: apps/hrm/models/employee.py:87
msgid "Male"
msgstr "Nam"

#: apps/hrm/models/employee.py:88
msgid "Female"
msgstr "Nữ"

#: apps/hrm/models/employee.py:91
msgid "Single"
msgstr "Độc thân"

#: apps/hrm/models/employee.py:92
msgid "Married"
msgstr "Đã kết hôn"

#: apps/hrm/models/employee.py:93
msgid "Divorced"
msgstr "Đã ly hôn"

#: apps/hrm/models/employee.py:146
msgid "Attendance code must contain only digits"
msgstr "Mã chấm công chỉ được chứa chữ số"

#: apps/hrm/models/employee.py:285
msgid "Phone number must be exactly 10 digits"
msgstr "Số điện thoại phải đúng 10 chữ số"

#: apps/hrm/models/employee.py:321
msgid "Phone number must contain only digits"
msgstr "Số điện thoại chỉ được chứa chữ số"

#: apps/hrm/models/employee.py:409
msgid "Cannot change status back to On-boarding for an existing employee."
msgstr "Không thể thay đổi trạng thái On-boarding cho nhân viên đã làm việc."

#: apps/hrm/models/employee.py:424
msgid ""
"Resignation start date is required when changing status to Resigned, "
"Maternity Leave, or Unpaid Leave."
msgstr "Ngày bắt đầu nghỉ việc là bắt buộc khi thay đổi trạng thái thành Đã nghỉ việc, Nghỉ việc hưởng chế độ thai sản hoặc Nghỉ không lương."

#: apps/hrm/models/employee.py:431
msgid "Resignation reason is required when status is Resigned."
msgstr "Lý do nghỉ việc là bắt buộc khi trạng thái là Đã nghỉ việc."

#: apps/hrm/models/employee.py:436
msgid "Resignation end date is required when status is Maternity Leave."
msgstr "Ngày kết thúc nghỉ việc là bắt buộc khi trạng thái là Nghỉ việc hưởng chế độ thai sản."

#: apps/hrm/models/employee_certificate.py:29
msgid "Valid"
msgstr "Còn hiệu lực"

#: apps/hrm/models/employee_certificate.py:30
msgid "Near Expiry"
msgstr "Sắp hết hạn"

#: apps/hrm/models/employee_certificate.py:196
msgid "Effective date must be less than expiry date."
msgstr "Ngày hiệu lực phải trước ngày hết hạn."

#: apps/hrm/models/employee_work_history.py:40
msgid "Change Position"
msgstr "Đổi chức vụ"

#: apps/hrm/models/employee_work_history.py:41
msgid "Change Status"
msgstr "Đổi trạng thái"

#: apps/hrm/models/employee_work_history.py:42
msgid "Transfer"
msgstr "Đổi phòng ban"

#: apps/hrm/models/employee_work_history.py:43
msgid "Change Contract"
msgstr "Ký lại hợp đồng"

#: apps/hrm/models/employee_work_history.py:44
msgid "Return to Work"
msgstr "Quay lại làm việc"

#: apps/hrm/models/holiday.py:104
msgid "Compensatory workday date cannot fall within the holiday date range"
msgstr "Ngày làm bù không thể nằm trong khoảng ngày nghỉ lễ"

#: apps/hrm/models/interview_schedule.py:13
msgid "In Person"
msgstr "Phỏng vấn trực tiếp"

#: apps/hrm/models/interview_schedule.py:14
msgid "Online"
msgstr "Phỏng vấn online"

#: apps/hrm/models/organization.py:130 apps/hrm/models/organization.py:278
msgid "Business"
msgstr "Kinh doanh"

#: apps/hrm/models/organization.py:133 apps/hrm/models/organization.py:281
msgid "HR Administration"
msgstr "Hành chính Nhân sự"

#: apps/hrm/models/organization.py:134 apps/hrm/models/organization.py:282
msgid "Recruitment & Training"
msgstr "Tuyển dụng - Đào tạo"

#: apps/hrm/models/organization.py:135 apps/hrm/models/organization.py:283
#: apps/hrm/models/recruitment_channel.py:19
msgid "Marketing"
msgstr "Marketing"

#: apps/hrm/models/organization.py:136 apps/hrm/models/organization.py:284
msgid "Business Secretary"
msgstr "Thư ký Kinh doanh"

#: apps/hrm/models/organization.py:137 apps/hrm/models/organization.py:285
msgid "Accounting"
msgstr "Kế toán"

#: apps/hrm/models/organization.py:138 apps/hrm/models/organization.py:286
msgid "Trading Floor"
msgstr "Sàn liên kết"

#: apps/hrm/models/organization.py:139 apps/hrm/models/organization.py:287
msgid "Project Promotion"
msgstr "Xúc tiến Dự án"

#: apps/hrm/models/organization.py:140 apps/hrm/models/organization.py:288
msgid "Project Development"
msgstr "Phát triển Dự án"

#: apps/hrm/models/organization.py:213
msgid "Parent department must be in the same block as the child department."
msgstr "Phòng ban cha phải cùng khối với phòng ban con."

#: apps/hrm/models/organization.py:219
msgid "Department cannot manage itself."
msgstr "Phòng ban không thể tự quản lý chính nó."

#: apps/hrm/models/organization.py:221
msgid "Management department must be in the same block."
msgstr "Phòng ban quản lý phải cùng khối."

#: apps/hrm/models/organization.py:223
msgid "Management department must have the same function."
msgstr "Phòng ban quản lý phải có cùng chức năng."

#: apps/hrm/models/organization.py:230
#, python-format
msgid "This function is not compatible with block type %(block_type)s."
msgstr "Chức năng này không tương thích với loại khối %(block_type)s."

#: apps/hrm/models/organization.py:237
msgid "Business block can only have business function."
msgstr "Khối kinh doanh chỉ có thể có chức năng kinh doanh."

#: apps/hrm/models/organization.py:242
msgid "Support block cannot have business function."
msgstr "Khối hỗ trợ không thể có chức năng kinh doanh."

#: apps/hrm/models/organization.py:251
#, python-format
msgid "A main department already exists for function %(function)s."
msgstr "Phòng ban đầu mối đã tồn tại cho chức năng %(function)s."

#: apps/hrm/models/proposal.py:306
msgid "day"
msgstr "Ngày"

#: apps/hrm/models/proposal.py:382
msgid "Late exemption start date is required"
msgstr "Ngày bắt đầu miễn trừ trễ là bắt buộc"

#: apps/hrm/models/proposal.py:384
msgid "Late exemption end date is required"
msgstr "Ngày kết thúc miễn trừ trễ là bắt buộc"

#: apps/hrm/models/proposal.py:386
msgid "Late exemption minutes is required"
msgstr "Số phút miễn trừ trễ là bắt buộc"

#: apps/hrm/models/proposal.py:391
msgid "Late exemption end date must be on or after start date"
msgstr "Ngày kết thúc miễn trừ trễ phải từ ngày bắt đầu trở đi"

#: apps/hrm/models/proposal.py:401
msgid "Post-maternity benefits start date is required"
msgstr "Ngày bắt đầu chế độ làm việc hậu thai sản là bắt buộc"

#: apps/hrm/models/proposal.py:403
msgid "Post-maternity benefits end date is required"
msgstr "Ngày kết thúc chế độ làm việc hậu thai sản là bắt buộc"

#: apps/hrm/models/proposal.py:409
msgid "Post-maternity benefits end date must be on or after start date"
msgstr "Ngày kết thúc chế độ làm việc hậu thai sản phải lớn hơn hoặc bằng ngày bắt đầu"

#: apps/hrm/models/proposal.py:425
msgid "TimeSheet Entry Complaint reason is required for complaint proposals"
msgstr "Nhập lý do khiếu nại chấm công"

<<<<<<< HEAD
#: apps/hrm/models/proposal.py:434
=======
#: apps/hrm/models/proposal.py:437
#, fuzzy
#| msgid "Post-maternity benefits end date must be on or after start date"
>>>>>>> d8817b0c
msgid "Maternity leave end date must be on or after start date"
msgstr "Ngày kết thúc nghỉ thai sản phải lớn hơn hoặc bằng ngày bắt đầu"

<<<<<<< HEAD
#: apps/hrm/models/proposal.py:446
=======
#: apps/hrm/models/proposal.py:449
#, fuzzy
#| msgid "Post-maternity benefits end date must be on or after start date"
>>>>>>> d8817b0c
msgid "Paid leave end date must be on or after start date"
msgstr "Ngày kết thúc nghỉ có lương phải lớn hơn hoặc bằng ngày bắt đầu"

<<<<<<< HEAD
#: apps/hrm/models/proposal.py:458
=======
#: apps/hrm/models/proposal.py:461
#, fuzzy
#| msgid "Post-maternity benefits end date must be on or after start date"
>>>>>>> d8817b0c
msgid "Unpaid leave end date must be on or after start date"
msgstr "Ngày kết thúc nghỉ không lương phải lớn hơn hoặc bằng ngày bắt đầu"

<<<<<<< HEAD
#: apps/hrm/models/proposal.py:469
=======
#: apps/hrm/models/proposal.py:472
#, fuzzy
#| msgid "Late exemption end date is required"
>>>>>>> d8817b0c
msgid "Job transfer effective date is required"
msgstr "Ngày hiệu lực điều chuyển công tác là bắt buộc"

#: apps/hrm/models/proposal.py:476
msgid "New department is required for job transfer"
msgstr "Phong ban mới là bắt buộc cho điều chuyển công tác"

#: apps/hrm/models/proposal.py:480
msgid "New position is required for job transfer"
msgstr "Chức vụ mới là bắt buộc cho điều chuyển công tác"

#: apps/hrm/models/proposal.py:496
#, fuzzy
#| msgid "Note is required when rejecting a proposal"
msgid "Resolution note is required when rejecting a proposal"
msgstr "Ghi chú là bắt buộc khi từ chối đề xuất"

#: apps/hrm/models/proposal.py:610
msgid ""
"A timesheet entry complaint proposal can only be linked to one timesheet "
"entry."
msgstr ""

#: apps/hrm/models/proposal.py:620
msgid "This timesheet entry already has a complaint proposal linked to it."
msgstr ""

<<<<<<< HEAD
#: apps/hrm/models/proposal.py:799
=======
#: apps/hrm/models/proposal.py:802
#, fuzzy
#| msgid "Overtime work end time must be after start time"
>>>>>>> d8817b0c
msgid "End time must be after start time"
msgstr "Thời gian kết thúc làm ngoài giờ phải sau thời gian bắt đầu"

#: apps/hrm/models/recruitment_candidate.py:21
msgid "Contacted"
msgstr "Đã liên hệ"

#: apps/hrm/models/recruitment_candidate.py:22
msgid "Interview Scheduled 1"
msgstr "Đã lên lịch phỏng vấn lần 1"

#: apps/hrm/models/recruitment_candidate.py:23
msgid "Interviewed 1"
msgstr "Đã phỏng vấn lần 1"

#: apps/hrm/models/recruitment_candidate.py:24
msgid "Interview Scheduled 2"
msgstr "Đã lên lịch phỏng vấn lần 2"

#: apps/hrm/models/recruitment_candidate.py:25
msgid "Interviewed 2"
msgstr "Đã phỏng vấn lần 2"

#: apps/hrm/models/recruitment_candidate.py:26
msgid "Hired"
msgstr "Đã nhận việc"

#: apps/hrm/models/recruitment_candidate.py:30
msgid "No Experience"
msgstr "Không có kinh nghiệm"

#: apps/hrm/models/recruitment_candidate.py:31
msgid "Less Than One Year"
msgstr "Ít hơn một năm"

#: apps/hrm/models/recruitment_candidate.py:32
msgid "1-3 Years"
msgstr "1-3 năm"

#: apps/hrm/models/recruitment_candidate.py:33
msgid "3-5 Years"
msgstr "3-5 năm"

#: apps/hrm/models/recruitment_candidate.py:34
msgid "More Than 5 Years"
msgstr "Nhiều hơn 5 năm"

#: apps/hrm/models/recruitment_candidate.py:157
msgid "Onboard date is required when status is HIRED."
msgstr "Ngày nhận việc là bắt buộc khi trạng thái là Đã nhận việc."

#: apps/hrm/models/recruitment_channel.py:18
msgid "Job Website"
msgstr "Trang web việc làm"

#: apps/hrm/models/recruitment_channel.py:20
msgid "Hunt"
msgstr "Hunt"

#: apps/hrm/models/recruitment_channel.py:21
msgid "School"
msgstr "Trường học"

#: apps/hrm/models/recruitment_expense.py:107
msgid "Recruitment request must be in status: Open, Closed, or Paused."
msgstr "Yêu cầu tuyển dụng phải ở trạng thái: Mở, Đóng hoặc Tạm dừng."

#: apps/hrm/models/recruitment_expense.py:118
msgid "Referee is required when recruitment source allows referral."
msgstr "Người được giới thiệu là bắt buộc khi nguồn tuyển dụng là giới thiệu."

#: apps/hrm/models/recruitment_expense.py:120
msgid "Referrer is required when recruitment source allows referral."
msgstr "Người giới thiệu là bắt buộc khi nguồn tuyển dụng là giới thiệu."

#: apps/hrm/models/recruitment_expense.py:124
msgid ""
"Referee must not be set when recruitment source does not allow referral."
msgstr "Người được giới thiệu không được thiết lập khi nguồn tuyển dụng không phải giới thiệu."

#: apps/hrm/models/recruitment_expense.py:126
msgid ""
"Referrer must not be set when recruitment source does not allow referral."
msgstr "Người giới thiệu không được thiết lập khi nguồn tuyển dụng không phải giới thiệu."

#: apps/hrm/models/recruitment_expense.py:129
msgid "Referrer and referee cannot be the same person."
msgstr "Người giới thiệu và người được giới thiệu không thể là cùng một người."

#: apps/hrm/models/recruitment_request.py:20
msgid "New Hire"
msgstr "Tuyển mới"

#: apps/hrm/models/recruitment_request.py:21
msgid "Replacement"
msgstr "Thay thế"

#: apps/hrm/models/recruitment_request.py:25
msgid "Open"
msgstr "Mở"

#: apps/hrm/models/recruitment_request.py:26
msgid "Paused"
msgstr "Tạm dừng"

#: apps/hrm/models/recruitment_request.py:27
msgid "Closed"
msgstr "Đóng"

#: apps/hrm/models/work_schedule.py:14
msgid "Monday"
msgstr "Thứ Hai"

#: apps/hrm/models/work_schedule.py:15
msgid "Tuesday"
msgstr "Thứ Ba"

#: apps/hrm/models/work_schedule.py:16
msgid "Wednesday"
msgstr "Thứ Tư"

#: apps/hrm/models/work_schedule.py:17
msgid "Thursday"
msgstr "Thứ Năm"

#: apps/hrm/models/work_schedule.py:18
msgid "Friday"
msgstr "Thứ Sáu"

#: apps/hrm/models/work_schedule.py:19
msgid "Saturday"
msgstr "Thứ Bảy"

#: apps/hrm/models/work_schedule.py:20
msgid "Sunday"
msgstr "Chủ Nhật"

#: apps/hrm/models/work_schedule.py:122
msgid "Invalid weekday value. Must be one of the predefined weekdays."
msgstr "Giá trị ngày trong tuần không hợp lệ. Phải là một trong các ngày trong tuần đã định nghĩa."

#: apps/hrm/models/work_schedule.py:144
msgid "Morning start time"
msgstr "Bắt đầu ca sáng"

#: apps/hrm/models/work_schedule.py:145
msgid "Morning end time"
msgstr "Kết thúc ca sáng"

#: apps/hrm/models/work_schedule.py:146
msgid "Noon start time"
msgstr "Bắt đầu nghỉ trưa"

#: apps/hrm/models/work_schedule.py:147
msgid "Noon end time"
msgstr "Kết thúc nghỉ trưa"

#: apps/hrm/models/work_schedule.py:148
msgid "Afternoon start time"
msgstr "Bắt đầu ca chiều"

#: apps/hrm/models/work_schedule.py:149
msgid "Afternoon end time"
msgstr "Kết thúc ca chiều"

#: apps/hrm/models/work_schedule.py:161
#, python-format
msgid ""
"For weekdays Monday-Friday, all working time fields must be provided. "
"Missing: %(fields)s"
msgstr "Trong các ngày từ Thứ Hai đến Thứ Sáu, tất cả các trường thời gian làm việc phải được cung cấp. Thiếu: %(fields)s"

#: apps/hrm/models/work_schedule.py:193
#, python-format
msgid ""
"%(next_field)s (%(next_time)s) must be greater than or equal to "
"%(current_field)s (%(current_time)s)"
msgstr "%(next_field)s (%(next_time)s) phải lớn hơn hoặc bằng %(current_field)s (%(current_time)s)"

#: apps/hrm/services/employee/work_history.py:39
#: apps/hrm/services/employee/work_history.py:80
#: apps/hrm/services/employee/work_history.py:81
#: apps/hrm/services/employee/work_history.py:124
#: apps/hrm/services/employee/work_history.py:125
#: apps/hrm/services/employee/work_history.py:126
#: apps/hrm/services/employee/work_history.py:127
#: apps/hrm/services/employee/work_history.py:128
#: apps/hrm/services/employee/work_history.py:129
#: apps/hrm/services/employee/work_history.py:149
#: apps/hrm/services/employee/work_history.py:150
msgid "None"
msgstr ""

#: apps/hrm/services/employee/work_history.py:90
#: apps/hrm/services/employee/work_history.py:152
#, python-brace-format
msgid "Position changed from {old_position} to {new_position}"
msgstr "Vị trí thay đổi từ {old_position} sang {new_position}"

#: apps/hrm/services/employee/work_history.py:132
#, python-brace-format
msgid ""
"Transferred from {old_branch}/{old_block}/{old_dept} to {new_branch}/"
"{new_block}/{new_dept}"
msgstr "Chuyển từ {old_branch}/{old_block}/{old_dept} sang {new_branch}/"

#: apps/hrm/utils/functions.py:18
msgid "Unknown"
msgstr "Chưa rõ"

#: apps/hrm/utils/functions.py:21
msgid "0-1 years"
msgstr "0-1 năm"

#: apps/hrm/utils/functions.py:23
msgid "1-3 years"
msgstr "1-3 năm"

#: apps/hrm/utils/functions.py:25
msgid "3-5 years"
msgstr "3-5 năm"

#: apps/hrm/utils/functions.py:27
msgid "5+ years"
msgstr "Trên 5 năm"

#: apps/hrm/utils/validators.py:21
msgid "National ID must contain only digits."
msgstr "Mã số định danh chỉ được chứa chữ số."

#: apps/hrm/utils/validators.py:23
msgid "National ID must be exactly 9 or 12 digits."
msgstr "Mã số định danh phải đúng 9 hoặc 12 chữ số."

#: apps/hrm/utils/validators.py:34
msgid "Phone number must contain only digits and optional leading '+'."
msgstr "Số điện thoại chỉ được chứa chữ số và dấu '+' ở đầu (nếu có)."

#: apps/hrm/utils/validators.py:40
msgid "Phone number with +84 must be followed by 9 digits."
msgstr "Số điện thoại bắt đầu với +84 phải có 9 chữ số theo sau."

#: apps/hrm/utils/validators.py:44
msgid "Phone number starting with 0 must be exactly 10 digits."
msgstr "Số điện thoại bắt đầu bằng 0 phải đúng 10 chữ số."

#: apps/hrm/utils/validators.py:46
msgid "Phone number must start with 0 or +84."
msgstr "Số điện thoại phải bắt đầu bằng 0 hoặc +84."<|MERGE_RESOLUTION|>--- conflicted
+++ resolved
@@ -184,13 +184,8 @@
 msgid "Only the department leader can reject this proposal"
 msgstr "Chỉ trưởng phòng hoặc người được cấp quyền mới có thể từ chối đề xuất này"
 
-<<<<<<< HEAD
 #: apps/hrm/api/serializers/proposal.py:479
-=======
 #: apps/hrm/api/serializers/proposal.py:482
-#, fuzzy
-#| msgid "Overtime work end time is required"
->>>>>>> d8817b0c
 msgid "At least one overtime entry is required"
 msgstr "Thời gian kết thúc ca là bắt buộc"
 
@@ -1380,43 +1375,24 @@
 msgid "TimeSheet Entry Complaint reason is required for complaint proposals"
 msgstr "Nhập lý do khiếu nại chấm công"
 
-<<<<<<< HEAD
 #: apps/hrm/models/proposal.py:434
-=======
 #: apps/hrm/models/proposal.py:437
-#, fuzzy
-#| msgid "Post-maternity benefits end date must be on or after start date"
->>>>>>> d8817b0c
+
 msgid "Maternity leave end date must be on or after start date"
 msgstr "Ngày kết thúc nghỉ thai sản phải lớn hơn hoặc bằng ngày bắt đầu"
 
-<<<<<<< HEAD
 #: apps/hrm/models/proposal.py:446
-=======
 #: apps/hrm/models/proposal.py:449
-#, fuzzy
-#| msgid "Post-maternity benefits end date must be on or after start date"
->>>>>>> d8817b0c
 msgid "Paid leave end date must be on or after start date"
 msgstr "Ngày kết thúc nghỉ có lương phải lớn hơn hoặc bằng ngày bắt đầu"
 
-<<<<<<< HEAD
 #: apps/hrm/models/proposal.py:458
-=======
 #: apps/hrm/models/proposal.py:461
-#, fuzzy
-#| msgid "Post-maternity benefits end date must be on or after start date"
->>>>>>> d8817b0c
 msgid "Unpaid leave end date must be on or after start date"
 msgstr "Ngày kết thúc nghỉ không lương phải lớn hơn hoặc bằng ngày bắt đầu"
 
-<<<<<<< HEAD
 #: apps/hrm/models/proposal.py:469
-=======
 #: apps/hrm/models/proposal.py:472
-#, fuzzy
-#| msgid "Late exemption end date is required"
->>>>>>> d8817b0c
 msgid "Job transfer effective date is required"
 msgstr "Ngày hiệu lực điều chuyển công tác là bắt buộc"
 
@@ -1444,13 +1420,8 @@
 msgid "This timesheet entry already has a complaint proposal linked to it."
 msgstr ""
 
-<<<<<<< HEAD
 #: apps/hrm/models/proposal.py:799
-=======
 #: apps/hrm/models/proposal.py:802
-#, fuzzy
-#| msgid "Overtime work end time must be after start time"
->>>>>>> d8817b0c
 msgid "End time must be after start time"
 msgstr "Thời gian kết thúc làm ngoài giờ phải sau thời gian bắt đầu"
 
