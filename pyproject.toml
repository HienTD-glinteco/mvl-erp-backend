--- conflicted
+++ resolved
@@ -96,14 +96,12 @@
 # Firebase Cloud Messaging
 firebase-admin = "^6.6.0"
 
-<<<<<<< HEAD
 # XLSX Export
 openpyxl = "^3.1.2"
-=======
+
 # Data processing
 polars = "^1.19.0"
 fastexcel = "^0.16.0"
->>>>>>> a639d63d
 
 [tool.poetry.group.dev.dependencies]
 pytest = ">=8.3"
